--- conflicted
+++ resolved
@@ -148,13 +148,8 @@
                                            ^^^^^^^^^^^^^^^^^
 Error: This pattern matches values of type a * a vlist
        but a pattern was expected which matches values of type
-<<<<<<< HEAD
          $Tdyn_'a = $0 * $1
        Type a is not compatible with type $0 
-=======
-         a#8 = ex#73 * ex#74
-       Type a is not compatible with type ex#73 
->>>>>>> e34f40ad
 #                                                         type (_, _) ty =
     Int : (int, 'd) ty
   | String : (string, 'f) ty
