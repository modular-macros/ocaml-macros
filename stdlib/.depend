arg.cmo : sys.cmi string.cmi printf.cmi list.cmi buffer.cmi array.cmi \
    arg.cmi
arg.cmx : sys.cmx string.cmx printf.cmx list.cmx buffer.cmx array.cmx \
    arg.cmi
arg.cmi :
array.cmo : array.cmi
array.cmx : array.cmi
array.cmi :
arrayLabels.cmo : array.cmi arrayLabels.cmi
arrayLabels.cmx : array.cmx arrayLabels.cmi
arrayLabels.cmi :
buffer.cmo : sys.cmi string.cmi bytes.cmi buffer.cmi
buffer.cmx : sys.cmx string.cmx bytes.cmx buffer.cmi
buffer.cmi :
bytes.cmo : pervasives.cmi list.cmi char.cmi bytes.cmi
bytes.cmx : pervasives.cmx list.cmx char.cmx bytes.cmi
bytes.cmi :
bytesLabels.cmo : bytes.cmi bytesLabels.cmi
bytesLabels.cmx : bytes.cmx bytesLabels.cmi
bytesLabels.cmi :
callback.cmo : obj.cmi callback.cmi
callback.cmx : obj.cmx callback.cmi
callback.cmi :
<<<<<<< HEAD
camlinternalAST.cmi : lexing.cmi
=======
>>>>>>> c545e04e
camlinternalFormat.cmo : sys.cmi string.cmi char.cmi \
    camlinternalFormatBasics.cmi bytes.cmi buffer.cmi camlinternalFormat.cmi
camlinternalFormat.cmx : sys.cmx string.cmx char.cmx \
    camlinternalFormatBasics.cmx bytes.cmx buffer.cmx camlinternalFormat.cmi
camlinternalFormat.cmi : camlinternalFormatBasics.cmi buffer.cmi
camlinternalFormatBasics.cmo : camlinternalFormatBasics.cmi
camlinternalFormatBasics.cmx : camlinternalFormatBasics.cmi
camlinternalFormatBasics.cmi :
camlinternalLazy.cmo : obj.cmi camlinternalLazy.cmi
camlinternalLazy.cmx : obj.cmx camlinternalLazy.cmi
camlinternalLazy.cmi :
camlinternalMod.cmo : obj.cmi camlinternalOO.cmi array.cmi \
    camlinternalMod.cmi
camlinternalMod.cmx : obj.cmx camlinternalOO.cmx array.cmx \
    camlinternalMod.cmi
camlinternalMod.cmi : obj.cmi
camlinternalOO.cmo : sys.cmi string.cmi obj.cmi map.cmi list.cmi char.cmi \
    array.cmi camlinternalOO.cmi
camlinternalOO.cmx : sys.cmx string.cmx obj.cmx map.cmx list.cmx char.cmx \
    array.cmx camlinternalOO.cmi
camlinternalOO.cmi : obj.cmi
<<<<<<< HEAD
camlinternalQuote.cmo : marshal.cmi map.cmi list.cmi lexing.cmi format.cmi \
    camlinternalAST.cmi camlinternalQuote.cmi
camlinternalQuote.cmx : marshal.cmx map.cmx list.cmx lexing.cmx format.cmx \
    camlinternalAST.cmi camlinternalQuote.cmi
camlinternalQuote.cmi :
=======
>>>>>>> c545e04e
char.cmo : char.cmi
char.cmx : char.cmi
char.cmi :
complex.cmo : complex.cmi
complex.cmx : complex.cmi
complex.cmi :
digest.cmo : string.cmi char.cmi bytes.cmi digest.cmi
digest.cmx : string.cmx char.cmx bytes.cmx digest.cmi
digest.cmi :
ephemeron.cmo : sys.cmi random.cmi obj.cmi lazy.cmi hashtbl.cmi array.cmi \
    ephemeron.cmi
ephemeron.cmx : sys.cmx random.cmx obj.cmx lazy.cmx hashtbl.cmx array.cmx \
    ephemeron.cmi
ephemeron.cmi : hashtbl.cmi
<<<<<<< HEAD
expr.cmo : expr.cmi
expr.cmx : expr.cmi
expr.cmi :
=======
>>>>>>> c545e04e
filename.cmo : sys.cmi string.cmi random.cmi printf.cmi lazy.cmi buffer.cmi \
    filename.cmi
filename.cmx : sys.cmx string.cmx random.cmx printf.cmx lazy.cmx buffer.cmx \
    filename.cmi
filename.cmi :
format.cmo : string.cmi pervasives.cmi camlinternalFormatBasics.cmi \
    camlinternalFormat.cmi buffer.cmi format.cmi
format.cmx : string.cmx pervasives.cmx camlinternalFormatBasics.cmx \
    camlinternalFormat.cmx buffer.cmx format.cmi
format.cmi : pervasives.cmi buffer.cmi
gc.cmo : sys.cmi string.cmi printf.cmi gc.cmi
gc.cmx : sys.cmx string.cmx printf.cmx gc.cmi
gc.cmi :
genlex.cmo : string.cmi stream.cmi list.cmi hashtbl.cmi char.cmi bytes.cmi \
    genlex.cmi
genlex.cmx : string.cmx stream.cmx list.cmx hashtbl.cmx char.cmx bytes.cmx \
    genlex.cmi
genlex.cmi : stream.cmi
hashtbl.cmo : sys.cmi string.cmi random.cmi obj.cmi lazy.cmi array.cmi \
    hashtbl.cmi
hashtbl.cmx : sys.cmx string.cmx random.cmx obj.cmx lazy.cmx array.cmx \
    hashtbl.cmi
hashtbl.cmi :
int32.cmo : pervasives.cmi int32.cmi
int32.cmx : pervasives.cmx int32.cmi
int32.cmi :
int64.cmo : pervasives.cmi int64.cmi
int64.cmx : pervasives.cmx int64.cmi
int64.cmi :
lazy.cmo : obj.cmi camlinternalLazy.cmi lazy.cmi
lazy.cmx : obj.cmx camlinternalLazy.cmx lazy.cmi
lazy.cmi :
lexing.cmo : sys.cmi string.cmi bytes.cmi array.cmi lexing.cmi
lexing.cmx : sys.cmx string.cmx bytes.cmx array.cmx lexing.cmi
lexing.cmi :
list.cmo : list.cmi
list.cmx : list.cmi
list.cmi :
listLabels.cmo : list.cmi listLabels.cmi
listLabels.cmx : list.cmx listLabels.cmi
listLabels.cmi :
map.cmo : map.cmi
map.cmx : map.cmi
map.cmi :
marshal.cmo : bytes.cmi marshal.cmi
marshal.cmx : bytes.cmx marshal.cmi
marshal.cmi :
moreLabels.cmo : set.cmi map.cmi hashtbl.cmi moreLabels.cmi
moreLabels.cmx : set.cmx map.cmx hashtbl.cmx moreLabels.cmi
moreLabels.cmi : set.cmi map.cmi hashtbl.cmi
nativeint.cmo : sys.cmi pervasives.cmi nativeint.cmi
nativeint.cmx : sys.cmx pervasives.cmx nativeint.cmi
nativeint.cmi :
obj.cmo : marshal.cmi int32.cmi obj.cmi
obj.cmx : marshal.cmx int32.cmx obj.cmi
obj.cmi : int32.cmi
oo.cmo : camlinternalOO.cmi oo.cmi
oo.cmx : camlinternalOO.cmx oo.cmi
oo.cmi : camlinternalOO.cmi
parsing.cmo : obj.cmi lexing.cmi array.cmi parsing.cmi
parsing.cmx : obj.cmx lexing.cmx array.cmx parsing.cmi
parsing.cmi : obj.cmi lexing.cmi
pervasives.cmo : camlinternalFormatBasics.cmi pervasives.cmi
pervasives.cmx : camlinternalFormatBasics.cmx pervasives.cmi
pervasives.cmi : camlinternalFormatBasics.cmi
printexc.cmo : printf.cmi pervasives.cmi obj.cmi buffer.cmi array.cmi \
    printexc.cmi
printexc.cmx : printf.cmx pervasives.cmx obj.cmx buffer.cmx array.cmx \
    printexc.cmi
printexc.cmi :
printf.cmo : camlinternalFormatBasics.cmi camlinternalFormat.cmi buffer.cmi \
    printf.cmi
printf.cmx : camlinternalFormatBasics.cmx camlinternalFormat.cmx buffer.cmx \
    printf.cmi
printf.cmi : buffer.cmi
queue.cmo : queue.cmi
queue.cmx : queue.cmi
queue.cmi :
random.cmo : string.cmi pervasives.cmi nativeint.cmi int64.cmi int32.cmi \
    digest.cmi char.cmi array.cmi random.cmi
random.cmx : string.cmx pervasives.cmx nativeint.cmx int64.cmx int32.cmx \
    digest.cmx char.cmx array.cmx random.cmi
random.cmi : nativeint.cmi int64.cmi int32.cmi
scanf.cmo : string.cmi printf.cmi pervasives.cmi list.cmi \
    camlinternalFormatBasics.cmi camlinternalFormat.cmi bytes.cmi buffer.cmi \
    scanf.cmi
scanf.cmx : string.cmx printf.cmx pervasives.cmx list.cmx \
    camlinternalFormatBasics.cmx camlinternalFormat.cmx bytes.cmx buffer.cmx \
    scanf.cmi
scanf.cmi : pervasives.cmi
set.cmo : list.cmi set.cmi
set.cmx : list.cmx set.cmi
set.cmi :
sort.cmo : array.cmi sort.cmi
sort.cmx : array.cmx sort.cmi
sort.cmi :
<<<<<<< HEAD
=======
spacetime.cmo : gc.cmi spacetime.cmi
spacetime.cmx : gc.cmx spacetime.cmi
spacetime.cmi :
>>>>>>> c545e04e
stack.cmo : list.cmi stack.cmi
stack.cmx : list.cmx stack.cmi
stack.cmi :
stdLabels.cmo : stringLabels.cmi listLabels.cmi bytesLabels.cmi \
    arrayLabels.cmi stdLabels.cmi
stdLabels.cmx : stringLabels.cmx listLabels.cmx bytesLabels.cmx \
    arrayLabels.cmx stdLabels.cmi
stdLabels.cmi : stringLabels.cmi listLabels.cmi bytesLabels.cmi \
    arrayLabels.cmi
std_exit.cmo :
std_exit.cmx :
stream.cmo : string.cmi list.cmi lazy.cmi bytes.cmi stream.cmi
stream.cmx : string.cmx list.cmx lazy.cmx bytes.cmx stream.cmi
stream.cmi :
string.cmo : pervasives.cmi list.cmi bytes.cmi string.cmi
string.cmx : pervasives.cmx list.cmx bytes.cmx string.cmi
string.cmi :
stringLabels.cmo : string.cmi stringLabels.cmi
stringLabels.cmx : string.cmx stringLabels.cmi
stringLabels.cmi :
sys.cmo : sys.cmi
sys.cmx : sys.cmi
sys.cmi :
uchar.cmo : printf.cmi pervasives.cmi format.cmi char.cmi uchar.cmi
uchar.cmx : printf.cmx pervasives.cmx format.cmx char.cmx uchar.cmi
uchar.cmi : format.cmi
weak.cmo : sys.cmi obj.cmi hashtbl.cmi array.cmi weak.cmi
weak.cmx : sys.cmx obj.cmx hashtbl.cmx array.cmx weak.cmi
weak.cmi : hashtbl.cmi
arg.cmo : sys.cmi string.cmi printf.cmi list.cmi buffer.cmi array.cmi \
    arg.cmi
arg.p.cmx : sys.cmx string.cmx printf.cmx list.cmx buffer.cmx array.cmx \
    arg.cmi
array.cmo : array.cmi
array.p.cmx : array.cmi
arrayLabels.cmo : array.cmi arrayLabels.cmi
arrayLabels.p.cmx : array.cmx arrayLabels.cmi
buffer.cmo : sys.cmi string.cmi bytes.cmi buffer.cmi
buffer.p.cmx : sys.cmx string.cmx bytes.cmx buffer.cmi
bytes.cmo : pervasives.cmi list.cmi char.cmi bytes.cmi
bytes.p.cmx : pervasives.cmx list.cmx char.cmx bytes.cmi
bytesLabels.cmo : bytes.cmi bytesLabels.cmi
bytesLabels.p.cmx : bytes.cmx bytesLabels.cmi
callback.cmo : obj.cmi callback.cmi
callback.p.cmx : obj.cmx callback.cmi
camlinternalFormat.cmo : sys.cmi string.cmi char.cmi \
    camlinternalFormatBasics.cmi bytes.cmi buffer.cmi camlinternalFormat.cmi
camlinternalFormat.p.cmx : sys.cmx string.cmx char.cmx \
    camlinternalFormatBasics.cmx bytes.cmx buffer.cmx camlinternalFormat.cmi
camlinternalFormatBasics.cmo : camlinternalFormatBasics.cmi
camlinternalFormatBasics.p.cmx : camlinternalFormatBasics.cmi
camlinternalLazy.cmo : obj.cmi camlinternalLazy.cmi
camlinternalLazy.p.cmx : obj.cmx camlinternalLazy.cmi
camlinternalMod.cmo : obj.cmi camlinternalOO.cmi array.cmi \
    camlinternalMod.cmi
camlinternalMod.p.cmx : obj.cmx camlinternalOO.cmx array.cmx \
    camlinternalMod.cmi
camlinternalOO.cmo : sys.cmi string.cmi obj.cmi map.cmi list.cmi char.cmi \
    array.cmi camlinternalOO.cmi
camlinternalOO.p.cmx : sys.cmx string.cmx obj.cmx map.cmx list.cmx char.cmx \
    array.cmx camlinternalOO.cmi
camlinternalQuote.cmo : marshal.cmi map.cmi list.cmi lexing.cmi format.cmi \
    camlinternalAST.cmi camlinternalQuote.cmi
camlinternalQuote.p.cmx : marshal.cmx map.cmx list.cmx lexing.cmx format.cmx \
    camlinternalAST.cmi camlinternalQuote.cmi
char.cmo : char.cmi
char.p.cmx : char.cmi
complex.cmo : complex.cmi
complex.p.cmx : complex.cmi
digest.cmo : string.cmi char.cmi bytes.cmi digest.cmi
digest.p.cmx : string.cmx char.cmx bytes.cmx digest.cmi
ephemeron.cmo : sys.cmi random.cmi obj.cmi lazy.cmi hashtbl.cmi array.cmi \
    ephemeron.cmi
ephemeron.p.cmx : sys.cmx random.cmx obj.cmx lazy.cmx hashtbl.cmx array.cmx \
    ephemeron.cmi
expr.cmo : expr.cmi
expr.p.cmx : expr.cmi
filename.cmo : sys.cmi string.cmi random.cmi printf.cmi lazy.cmi buffer.cmi \
    filename.cmi
filename.p.cmx : sys.cmx string.cmx random.cmx printf.cmx lazy.cmx buffer.cmx \
    filename.cmi
format.cmo : string.cmi pervasives.cmi camlinternalFormatBasics.cmi \
    camlinternalFormat.cmi buffer.cmi format.cmi
format.p.cmx : string.cmx pervasives.cmx camlinternalFormatBasics.cmx \
    camlinternalFormat.cmx buffer.cmx format.cmi
gc.cmo : sys.cmi string.cmi printf.cmi gc.cmi
gc.p.cmx : sys.cmx string.cmx printf.cmx gc.cmi
genlex.cmo : string.cmi stream.cmi list.cmi hashtbl.cmi char.cmi bytes.cmi \
    genlex.cmi
genlex.p.cmx : string.cmx stream.cmx list.cmx hashtbl.cmx char.cmx bytes.cmx \
    genlex.cmi
hashtbl.cmo : sys.cmi string.cmi random.cmi obj.cmi lazy.cmi array.cmi \
    hashtbl.cmi
hashtbl.p.cmx : sys.cmx string.cmx random.cmx obj.cmx lazy.cmx array.cmx \
    hashtbl.cmi
int32.cmo : pervasives.cmi int32.cmi
int32.p.cmx : pervasives.cmx int32.cmi
int64.cmo : pervasives.cmi int64.cmi
int64.p.cmx : pervasives.cmx int64.cmi
lazy.cmo : obj.cmi camlinternalLazy.cmi lazy.cmi
lazy.p.cmx : obj.cmx camlinternalLazy.cmx lazy.cmi
lexing.cmo : sys.cmi string.cmi bytes.cmi array.cmi lexing.cmi
lexing.p.cmx : sys.cmx string.cmx bytes.cmx array.cmx lexing.cmi
list.cmo : list.cmi
list.p.cmx : list.cmi
listLabels.cmo : list.cmi listLabels.cmi
listLabels.p.cmx : list.cmx listLabels.cmi
map.cmo : map.cmi
map.p.cmx : map.cmi
marshal.cmo : bytes.cmi marshal.cmi
marshal.p.cmx : bytes.cmx marshal.cmi
moreLabels.cmo : set.cmi map.cmi hashtbl.cmi moreLabels.cmi
moreLabels.p.cmx : set.cmx map.cmx hashtbl.cmx moreLabels.cmi
nativeint.cmo : sys.cmi pervasives.cmi nativeint.cmi
nativeint.p.cmx : sys.cmx pervasives.cmx nativeint.cmi
obj.cmo : marshal.cmi int32.cmi obj.cmi
obj.p.cmx : marshal.cmx int32.cmx obj.cmi
oo.cmo : camlinternalOO.cmi oo.cmi
oo.p.cmx : camlinternalOO.cmx oo.cmi
parsing.cmo : obj.cmi lexing.cmi array.cmi parsing.cmi
parsing.p.cmx : obj.cmx lexing.cmx array.cmx parsing.cmi
pervasives.cmo : camlinternalFormatBasics.cmi pervasives.cmi
pervasives.p.cmx : camlinternalFormatBasics.cmx pervasives.cmi
printexc.cmo : printf.cmi pervasives.cmi obj.cmi buffer.cmi array.cmi \
    printexc.cmi
printexc.p.cmx : printf.cmx pervasives.cmx obj.cmx buffer.cmx array.cmx \
    printexc.cmi
printf.cmo : camlinternalFormatBasics.cmi camlinternalFormat.cmi buffer.cmi \
    printf.cmi
printf.p.cmx : camlinternalFormatBasics.cmx camlinternalFormat.cmx buffer.cmx \
    printf.cmi
queue.cmo : queue.cmi
queue.p.cmx : queue.cmi
random.cmo : string.cmi pervasives.cmi nativeint.cmi int64.cmi int32.cmi \
    digest.cmi char.cmi array.cmi random.cmi
random.p.cmx : string.cmx pervasives.cmx nativeint.cmx int64.cmx int32.cmx \
    digest.cmx char.cmx array.cmx random.cmi
scanf.cmo : string.cmi printf.cmi pervasives.cmi list.cmi \
    camlinternalFormatBasics.cmi camlinternalFormat.cmi bytes.cmi buffer.cmi \
    scanf.cmi
scanf.p.cmx : string.cmx printf.cmx pervasives.cmx list.cmx \
    camlinternalFormatBasics.cmx camlinternalFormat.cmx bytes.cmx buffer.cmx \
    scanf.cmi
set.cmo : list.cmi set.cmi
set.p.cmx : list.cmx set.cmi
sort.cmo : array.cmi sort.cmi
sort.p.cmx : array.cmx sort.cmi
spacetime.cmo : gc.cmi spacetime.cmi
spacetime.p.cmx : gc.cmx spacetime.cmi
stack.cmo : list.cmi stack.cmi
stack.p.cmx : list.cmx stack.cmi
stdLabels.cmo : stringLabels.cmi listLabels.cmi bytesLabels.cmi \
    arrayLabels.cmi stdLabels.cmi
stdLabels.p.cmx : stringLabels.cmx listLabels.cmx bytesLabels.cmx \
    arrayLabels.cmx stdLabels.cmi
std_exit.cmo :
std_exit.cmx :
stream.cmo : string.cmi list.cmi lazy.cmi bytes.cmi stream.cmi
stream.p.cmx : string.cmx list.cmx lazy.cmx bytes.cmx stream.cmi
string.cmo : pervasives.cmi list.cmi bytes.cmi string.cmi
string.p.cmx : pervasives.cmx list.cmx bytes.cmx string.cmi
stringLabels.cmo : string.cmi stringLabels.cmi
stringLabels.p.cmx : string.cmx stringLabels.cmi
sys.cmo : sys.cmi
sys.p.cmx : sys.cmi
uchar.cmo : printf.cmi pervasives.cmi format.cmi char.cmi uchar.cmi
uchar.p.cmx : printf.cmx pervasives.cmx format.cmx char.cmx uchar.cmi
weak.cmo : sys.cmi obj.cmi hashtbl.cmi array.cmi weak.cmi
weak.p.cmx : sys.cmx obj.cmx hashtbl.cmx array.cmx weak.cmi<|MERGE_RESOLUTION|>--- conflicted
+++ resolved
@@ -21,10 +21,6 @@
 callback.cmo : obj.cmi callback.cmi
 callback.cmx : obj.cmx callback.cmi
 callback.cmi :
-<<<<<<< HEAD
-camlinternalAST.cmi : lexing.cmi
-=======
->>>>>>> c545e04e
 camlinternalFormat.cmo : sys.cmi string.cmi char.cmi \
     camlinternalFormatBasics.cmi bytes.cmi buffer.cmi camlinternalFormat.cmi
 camlinternalFormat.cmx : sys.cmx string.cmx char.cmx \
@@ -46,14 +42,6 @@
 camlinternalOO.cmx : sys.cmx string.cmx obj.cmx map.cmx list.cmx char.cmx \
     array.cmx camlinternalOO.cmi
 camlinternalOO.cmi : obj.cmi
-<<<<<<< HEAD
-camlinternalQuote.cmo : marshal.cmi map.cmi list.cmi lexing.cmi format.cmi \
-    camlinternalAST.cmi camlinternalQuote.cmi
-camlinternalQuote.cmx : marshal.cmx map.cmx list.cmx lexing.cmx format.cmx \
-    camlinternalAST.cmi camlinternalQuote.cmi
-camlinternalQuote.cmi :
-=======
->>>>>>> c545e04e
 char.cmo : char.cmi
 char.cmx : char.cmi
 char.cmi :
@@ -68,12 +56,6 @@
 ephemeron.cmx : sys.cmx random.cmx obj.cmx lazy.cmx hashtbl.cmx array.cmx \
     ephemeron.cmi
 ephemeron.cmi : hashtbl.cmi
-<<<<<<< HEAD
-expr.cmo : expr.cmi
-expr.cmx : expr.cmi
-expr.cmi :
-=======
->>>>>>> c545e04e
 filename.cmo : sys.cmi string.cmi random.cmi printf.cmi lazy.cmi buffer.cmi \
     filename.cmi
 filename.cmx : sys.cmx string.cmx random.cmx printf.cmx lazy.cmx buffer.cmx \
@@ -170,12 +152,9 @@
 sort.cmo : array.cmi sort.cmi
 sort.cmx : array.cmx sort.cmi
 sort.cmi :
-<<<<<<< HEAD
-=======
 spacetime.cmo : gc.cmi spacetime.cmi
 spacetime.cmx : gc.cmx spacetime.cmi
 spacetime.cmi :
->>>>>>> c545e04e
 stack.cmo : list.cmi stack.cmi
 stack.cmx : list.cmx stack.cmi
 stack.cmi :
@@ -237,10 +216,6 @@
     array.cmi camlinternalOO.cmi
 camlinternalOO.p.cmx : sys.cmx string.cmx obj.cmx map.cmx list.cmx char.cmx \
     array.cmx camlinternalOO.cmi
-camlinternalQuote.cmo : marshal.cmi map.cmi list.cmi lexing.cmi format.cmi \
-    camlinternalAST.cmi camlinternalQuote.cmi
-camlinternalQuote.p.cmx : marshal.cmx map.cmx list.cmx lexing.cmx format.cmx \
-    camlinternalAST.cmi camlinternalQuote.cmi
 char.cmo : char.cmi
 char.p.cmx : char.cmi
 complex.cmo : complex.cmi
@@ -251,8 +226,6 @@
     ephemeron.cmi
 ephemeron.p.cmx : sys.cmx random.cmx obj.cmx lazy.cmx hashtbl.cmx array.cmx \
     ephemeron.cmi
-expr.cmo : expr.cmi
-expr.p.cmx : expr.cmi
 filename.cmo : sys.cmi string.cmi random.cmi printf.cmi lazy.cmi buffer.cmi \
     filename.cmi
 filename.p.cmx : sys.cmx string.cmx random.cmx printf.cmx lazy.cmx buffer.cmx \
