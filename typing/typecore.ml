--- conflicted
+++ resolved
@@ -2388,40 +2388,22 @@
       let num_fields =
         match lbl_exp_list with [] -> assert false
         | (_, lbl,_)::_ -> Array.length lbl.lbl_all in
-<<<<<<< HEAD
-      if opt_sexp = None && List.length lid_sexp_list <> num_fields then begin
-        let present_indices =
-          List.map (fun (_, lbl, _) -> lbl.lbl_pos) lbl_exp_list in
-        let label_names = extract_label_names env ty_expected in
-        let rec missing_labels n = function
-            [] -> []
-          | lbl :: rem ->
-              if List.mem n present_indices then missing_labels (n + 1) rem
-              else lbl :: missing_labels (n + 1) rem
-        in
-        let missing = missing_labels 0 label_names in
-        raise(Error(loc, env, Label_missing missing))
-      end
-      else if opt_sexp <> None && List.length lid_sexp_list = num_fields then
-        Location.prerr_warning loc Warnings.Useless_record_with;
+      let opt_exp =
+        if opt_sexp <> None && List.length lid_sexp_list = num_fields then
+          (Location.prerr_warning loc Warnings.Useless_record_with; None)
+        else opt_exp
+      in
+      let label_descriptions, representation =
+        let (_, { lbl_all; lbl_repres }, _) = List.hd lbl_exp_list in
+        lbl_all, lbl_repres
+      in
+      let fields =
+        Array.map2 (fun descr def -> descr, def)
+          label_descriptions label_definitions
       let env =
         List.fold_left ccross
           (Stdlib.Option.value_default (ccross env) ~default:env opt_exp)
           (List.map (fun (_,_,e) -> e) lbl_exp_list)
-=======
-      let opt_exp =
-        if opt_sexp <> None && List.length lid_sexp_list = num_fields then
-          (Location.prerr_warning loc Warnings.Useless_record_with; None)
-        else opt_exp
-      in
-      let label_descriptions, representation =
-        let (_, { lbl_all; lbl_repres }, _) = List.hd lbl_exp_list in
-        lbl_all, lbl_repres
-      in
-      let fields =
-        Array.map2 (fun descr def -> descr, def)
-          label_descriptions label_definitions
->>>>>>> c545e04e
       in
       re {
         exp_desc = Texp_record {
