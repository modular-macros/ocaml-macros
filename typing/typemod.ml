(***********************************************************************)
(*                                                                     *)
(*                                OCaml                                *)
(*                                                                     *)
(*            Xavier Leroy, projet Cristal, INRIA Rocquencourt         *)
(*                                                                     *)
(*  Copyright 1996 Institut National de Recherche en Informatique et   *)
(*  en Automatique.  All rights reserved.  This file is distributed    *)
(*  under the terms of the Q Public License version 1.0.               *)
(*                                                                     *)
(***********************************************************************)

open Misc
open Longident
open Path
open Asttypes
open Parsetree
open Types
open Format

type error =
    Cannot_apply of module_type
  | Not_included of Includemod.error list
  | Cannot_eliminate_dependency of module_type
  | Signature_expected
  | Structure_expected of module_type
  | With_no_component of Longident.t
  | With_mismatch of Longident.t * Includemod.error list
  | Repeated_name of string * string
  | Non_generalizable of type_expr
  | Non_generalizable_class of Ident.t * class_declaration
  | Non_generalizable_module of module_type
  | Implementation_is_required of string
  | Interface_not_compiled of string
  | Not_allowed_in_functor_body
  | With_need_typeconstr
  | Not_a_packed_module of type_expr
  | Incomplete_packed_module of type_expr
  | Scoping_pack of Longident.t * type_expr
  | Extension of string
  | Recursive_module_require_explicit_type

exception Error of Location.t * Env.t * error

open Typedtree

let fst3 (x,_,_) = x

let rec path_concat head p =
  match p with
    Pident tail -> Pdot (Pident head, Ident.name tail, 0)
  | Pdot (pre, s, pos) -> Pdot (path_concat head pre, s, pos)
  | Papply _ -> assert false

(* Extract a signature from a module type *)

let extract_sig env loc mty =
  match Mtype.scrape env mty with
    Mty_signature sg -> sg
  | _ -> raise(Error(loc, env, Signature_expected))

let extract_sig_open env loc mty =
  match Mtype.scrape env mty with
    Mty_signature sg -> sg
  | _ -> raise(Error(loc, env, Structure_expected mty))

(* Compute the environment after opening a module *)

let type_open ?toplevel ovf env loc lid =
  let (path, mty) = Typetexp.find_module env loc lid.txt in
  let sg = extract_sig_open env loc mty in
  path, Env.open_signature ~loc ?toplevel ovf path sg env

(* Record a module type *)
let rm node =
  Stypes.record (Stypes.Ti_mod node);
  node

(* Forward declaration, to be filled in by type_module_type_of *)
let type_module_type_of_fwd :
    (Env.t -> Parsetree.module_expr ->
      Typedtree.module_expr * Types.module_type) ref
  = ref (fun env m -> assert false)

(* Merge one "with" constraint in a signature *)

let rec add_rec_types env = function
    Sig_type(id, decl, Trec_next) :: rem ->
      add_rec_types (Env.add_type id decl env) rem
  | _ -> env

let check_type_decl env loc id row_id newdecl decl rs rem =
  let env = Env.add_type id newdecl env in
  let env =
    match row_id with None -> env | Some id -> Env.add_type id newdecl env in
  let env = if rs = Trec_not then env else add_rec_types env rem in
  Includemod.type_declarations env id newdecl decl;
  Typedecl.check_coherence env loc id newdecl

let rec make_params n = function
    [] -> []
  | _ :: l -> ("a" ^ string_of_int n) :: make_params (n+1) l

let make_next_first rs rem =
  if rs = Trec_first then
    match rem with
      Sig_type (id, decl, Trec_next) :: rem ->
        Sig_type (id, decl, Trec_first) :: rem
    | Sig_module (id, mty, Trec_next) :: rem ->
        Sig_module (id, mty, Trec_first) :: rem
    | _ -> rem
  else rem

let sig_item desc typ env loc = {
  Typedtree.sig_desc = desc; sig_loc = loc; sig_env = env
}

<<<<<<< HEAD
let merge_constraint initial_env loc sg constr =
  let lid =
    match constr with
    | Pwith_type (lid, _) | Pwith_module (lid, _) -> lid
    | Pwith_typesubst {ptype_name=s} | Pwith_modsubst (s, _) ->
        {loc = s.loc; txt=Lident s.txt}
  in
=======
let make p n i =
  let open Variance in
  set May_pos p (set May_neg n (set May_weak n (set Inj i null)))

let merge_constraint initial_env loc  sg lid constr =
>>>>>>> 7334bb02
  let real_id = ref None in
  let rec merge env sg namelist row_id =
    match (sg, namelist, constr) with
      ([], _, _) ->
        raise(Error(loc, env, With_no_component lid.txt))
    | (Sig_type(id, decl, rs) :: rem, [s],
       Pwith_type (_, ({ptype_kind = Ptype_abstract} as sdecl)))
      when Ident.name id = s && Typedecl.is_fixed_type sdecl ->
        let decl_row =
          { type_params =
              List.map (fun _ -> Btype.newgenvar()) sdecl.ptype_params;
            type_arity = List.length sdecl.ptype_params;
            type_kind = Type_abstract;
            type_private = Private;
            type_manifest = None;
            type_variance =
<<<<<<< HEAD
              List.map
              (fun (_, v) ->
                match v with
                | Covariant -> true, false, false
                | Contravariant -> false, true, true
                | Invariant -> true, true, true
              )
              sdecl.ptype_params;
            type_loc = Location.none;
=======
              List.map (fun (c,n) -> make (not n) (not c) false)
              sdecl.ptype_variance;
            type_loc = sdecl.ptype_loc;
>>>>>>> 7334bb02
            type_newtype_level = None }
        and id_row = Ident.create (s^"#row") in
        let initial_env = Env.add_type id_row decl_row initial_env in
        let tdecl = Typedecl.transl_with_constraint
                        initial_env id (Some(Pident id_row)) decl sdecl in
        let newdecl = tdecl.typ_type in
        check_type_decl env sdecl.ptype_loc id row_id newdecl decl rs rem;
        let decl_row = {decl_row with type_params = newdecl.type_params} in
        let rs' = if rs = Trec_first then Trec_not else rs in
        (Pident id, lid, Twith_type tdecl),
        Sig_type(id_row, decl_row, rs') :: Sig_type(id, newdecl, rs) :: rem
    | (Sig_type(id, decl, rs) :: rem , [s], Pwith_type (_, sdecl))
      when Ident.name id = s ->
        let tdecl =
          Typedecl.transl_with_constraint initial_env id None decl sdecl in
        let newdecl = tdecl.typ_type in
        check_type_decl env sdecl.ptype_loc id row_id newdecl decl rs rem;
        (Pident id, lid, Twith_type tdecl), Sig_type(id, newdecl, rs) :: rem
    | (Sig_type(id, decl, rs) :: rem, [s], (Pwith_type _ | Pwith_typesubst _))
      when Ident.name id = s ^ "#row" ->
        merge env rem namelist (Some id)
    | (Sig_type(id, decl, rs) :: rem, [s], Pwith_typesubst sdecl)
      when Ident.name id = s ->
        (* Check as for a normal with constraint, but discard definition *)
        let tdecl =
          Typedecl.transl_with_constraint initial_env id None decl sdecl in
        let newdecl = tdecl.typ_type in
        check_type_decl env sdecl.ptype_loc id row_id newdecl decl rs rem;
        real_id := Some id;
        (Pident id, lid, Twith_typesubst tdecl),
        make_next_first rs rem
    | (Sig_module(id, mty, rs) :: rem, [s], Pwith_module (_, lid))
      when Ident.name id = s ->
        let (path, mty') = Typetexp.find_module initial_env loc lid.txt in
        let newmty = Mtype.strengthen env mty' path in
        ignore(Includemod.modtypes env newmty mty);
        (Pident id, lid, Twith_module (path, lid)),
        Sig_module(id, newmty, rs) :: rem
    | (Sig_module(id, mty, rs) :: rem, [s], Pwith_modsubst (_, lid))
      when Ident.name id = s ->
        let (path, mty') = Typetexp.find_module initial_env loc lid.txt in
        let newmty = Mtype.strengthen env mty' path in
        ignore(Includemod.modtypes env newmty mty);
        real_id := Some id;
        (Pident id, lid, Twith_modsubst (path, lid)),
        make_next_first rs rem
    | (Sig_module(id, mty, rs) :: rem, s :: namelist, _)
      when Ident.name id = s ->
        let ((path, path_loc, tcstr), newsg) =
          merge env (extract_sig env loc mty) namelist None in
        (path_concat id path, lid, tcstr),
        Sig_module(id, Mty_signature newsg, rs) :: rem
    | (item :: rem, _, _) ->
        let (cstr, items) = merge (Env.add_item item env) rem namelist row_id
        in
        cstr, item :: items
  in
  try
    let names = Longident.flatten lid.txt in
    let (tcstr, sg) = merge initial_env sg names None in
    let sg =
    match names, constr with
      [s], Pwith_typesubst sdecl ->
        let id =
          match !real_id with None -> assert false | Some id -> id in
        let lid =
          try match sdecl.ptype_manifest with
          | Some {ptyp_desc = Ptyp_constr (lid, stl)}
            when List.length stl = List.length sdecl.ptype_params ->
              let params =
                List.map
                  (function {ptyp_desc=Ptyp_var s} -> s | _ -> raise Exit)
                  stl in
              List.iter2 (fun x (ox, _) ->
                match ox with
                    Some y when x = y.txt -> ()
                  | _ -> raise Exit
              ) params sdecl.ptype_params;
              lid
          | _ -> raise Exit
          with Exit ->
            raise(Error(sdecl.ptype_loc, initial_env, With_need_typeconstr))
        in
        let (path, _) =
          try Env.lookup_type lid.txt initial_env with Not_found -> assert false
        in
        let sub = Subst.add_type id path Subst.identity in
        Subst.signature sub sg
    | [s], Pwith_modsubst (_, lid) ->
        let id =
          match !real_id with None -> assert false | Some id -> id in
        let (path, _) = Typetexp.find_module initial_env loc lid.txt in
        let sub = Subst.add_module id path Subst.identity in
        Subst.signature sub sg
    | _ ->
          sg
    in
    (tcstr, sg)
  with Includemod.Error explanation ->
    raise(Error(loc, initial_env, With_mismatch(lid.txt, explanation)))

(* Add recursion flags on declarations arising from a mutually recursive
   block. *)

let map_rec fn decls rem =
  match decls with
  | [] -> rem
  | d1 :: dl -> fn Trec_first d1 :: map_end (fn Trec_next) dl rem

let map_rec' = map_rec
(*
let rec map_rec' fn decls rem =
  match decls with
  | (id,_ as d1) :: dl when Btype.is_row_name (Ident.name id) ->
      fn Trec_not d1 :: map_rec' fn dl rem
  | _ -> map_rec fn decls rem
*)

let rec map_rec'' fn decls rem =
  match decls with
  | d1 :: dl when Btype.is_row_name (Ident.name d1.typ_id) ->
      fn Trec_not d1 :: map_rec'' fn dl rem
  | _ -> map_rec fn decls rem

(* Auxiliary for translating recursively-defined module types.
   Return a module type that approximates the shape of the given module
   type AST.  Retain only module, type, and module type
   components of signatures.  For types, retain only their arity,
   making them abstract otherwise. *)

let rec approx_modtype env smty =
  match smty.pmty_desc with
    Pmty_ident lid ->
      let (path, info) = Typetexp.find_modtype env smty.pmty_loc lid.txt in
      Mty_ident path
  | Pmty_signature ssg ->
      Mty_signature(approx_sig env ssg)
  | Pmty_functor(param, sarg, sres) ->
      let arg = approx_modtype env sarg in
      let (id, newenv) = Env.enter_module param.txt arg env in
      let res = approx_modtype newenv sres in
      Mty_functor(id, arg, res)
  | Pmty_with(sbody, constraints) ->
      approx_modtype env sbody
  | Pmty_typeof smod ->
      let (_, mty) = !type_module_type_of_fwd env smod in
      mty
  | Pmty_extension (s, _arg) ->
      raise (Error (s.loc, env, Extension s.txt))

and approx_sig env ssg =
  match ssg with
    [] -> []
  | item :: srem ->
      match item.psig_desc with
      | Psig_type sdecls ->
          let decls = Typedecl.approx_type_decl env sdecls in
          let rem = approx_sig env srem in
          map_rec' (fun rs (id, info) -> Sig_type(id, info, rs)) decls rem
      | Psig_module pmd ->
          let mty = approx_modtype env pmd.pmd_type in
          let (id, newenv) = Env.enter_module pmd.pmd_name.txt mty env in
          Sig_module(id, mty, Trec_not) :: approx_sig newenv srem
      | Psig_recmodule sdecls ->
          let decls =
            List.map
              (fun pmd ->
                (Ident.create pmd.pmd_name.txt, approx_modtype env pmd.pmd_type))
              sdecls in
          let newenv =
            List.fold_left (fun env (id, mty) -> Env.add_module id mty env)
            env decls in
          map_rec (fun rs (id, mty) -> Sig_module(id, mty, rs)) decls
                  (approx_sig newenv srem)
      | Psig_modtype d ->
          let info = approx_modtype_info env d.pmtd_type in
          let (id, newenv) = Env.enter_modtype d.pmtd_name.txt info env in
          Sig_modtype(id, info) :: approx_sig newenv srem
<<<<<<< HEAD
      | Psig_open (lid, _attrs) ->
          let (path, mty) = type_open env item.psig_loc lid in
=======
      | Psig_open (ovf, lid) ->
          let (path, mty) = type_open ovf env item.psig_loc lid in
>>>>>>> 7334bb02
          approx_sig mty srem
      | Psig_include (smty, _attrs) ->
          let mty = approx_modtype env smty in
          let sg = Subst.signature Subst.identity
                     (extract_sig env smty.pmty_loc mty) in
          let newenv = Env.add_signature sg env in
          sg @ approx_sig newenv srem
      | Psig_class sdecls | Psig_class_type sdecls ->
          let decls = Typeclass.approx_class_declarations env sdecls in
          let rem = approx_sig env srem in
          List.flatten
            (map_rec
              (fun rs (i1, _, d1, i2, d2, i3, d3, _) ->
                [Sig_class_type(i1, d1, rs);
                 Sig_type(i2, d2, rs);
                 Sig_type(i3, d3, rs)])
              decls [rem])
      | _ ->
          approx_sig env srem

and approx_modtype_info env sinfo =
  match sinfo with
    None ->
      Modtype_abstract
  | Some smty ->
      Modtype_manifest(approx_modtype env smty)

(* Additional validity checks on type definitions arising from
   recursive modules *)

let check_recmod_typedecls env sdecls decls =
  let recmod_ids = List.map fst3 decls in
  List.iter2
    (fun pmd (id, _, mty) ->
       let mty = mty.mty_type in
      List.iter
        (fun path ->
          Typedecl.check_recmod_typedecl env pmd.pmd_type.pmty_loc recmod_ids
                                         path (Env.find_type path env))
        (Mtype.type_paths env (Pident id) mty))
    sdecls decls

(* Auxiliaries for checking uniqueness of names in signatures and structures *)

module StringSet =
  Set.Make(struct type t = string let compare (x:t) y = compare x y end)

let check cl loc set_ref name =
  if StringSet.mem name !set_ref
  then raise(Error(loc, Env.empty, Repeated_name(cl, name)))
  else set_ref := StringSet.add name !set_ref

let check_sig_item type_names module_names modtype_names loc = function
    Sig_type(id, _, _) ->
      check "type" loc type_names (Ident.name id)
  | Sig_module(id, _, _) ->
      check "module" loc module_names (Ident.name id)
  | Sig_modtype(id, _) ->
      check "module type" loc modtype_names (Ident.name id)
  | _ -> ()

let rec remove_duplicates val_ids exn_ids  = function
    [] -> []
  | Sig_value (id, _) :: rem
    when List.exists (Ident.equal id) val_ids -> remove_duplicates val_ids exn_ids rem
  | Sig_exception(id, _) :: rem
    when List.exists (Ident.equal id) exn_ids -> remove_duplicates val_ids exn_ids rem
  | f :: rem -> f :: remove_duplicates val_ids exn_ids rem

let rec get_values = function
    [] -> []
  | Sig_value (id, _) :: rem -> id :: get_values rem
  | f :: rem -> get_values rem

let rec get_exceptions = function
    [] -> []
  | Sig_exception (id, _) :: rem -> id :: get_exceptions rem
  | f :: rem -> get_exceptions rem


(* Check and translate a module type expression *)

let transl_modtype_longident loc env lid =
  let (path, info) = Typetexp.find_modtype env loc lid in
  path

let mkmty desc typ env loc attrs =
  let mty = {
    mty_desc = desc;
    mty_type = typ;
    mty_loc = loc;
    mty_env = env;
    mty_attributes = attrs;
    } in
  Cmt_format.add_saved_type (Cmt_format.Partial_module_type mty);
  mty

let mksig desc env loc =
  let sg = { sig_desc = desc; sig_loc = loc; sig_env = env } in
  Cmt_format.add_saved_type (Cmt_format.Partial_signature_item sg);
  sg

(* let signature sg = List.map (fun item -> item.sig_type) sg *)

let rec transl_modtype env smty =
  let loc = smty.pmty_loc in
  match smty.pmty_desc with
    Pmty_ident lid ->
      let path = transl_modtype_longident loc env lid.txt in
      mkmty (Tmty_ident (path, lid)) (Mty_ident path) env loc
        smty.pmty_attributes
  | Pmty_signature ssg ->
      let sg = transl_signature env ssg in
      mkmty (Tmty_signature sg) (Mty_signature sg.sig_type) env loc
        smty.pmty_attributes
  | Pmty_functor(param, sarg, sres) ->
      let arg = transl_modtype env sarg in
      let (id, newenv) = Env.enter_module param.txt arg.mty_type env in
      let res = transl_modtype newenv sres in
      mkmty (Tmty_functor (id, param, arg, res))
      (Mty_functor(id, arg.mty_type, res.mty_type)) env loc
        smty.pmty_attributes
  | Pmty_with(sbody, constraints) ->
      let body = transl_modtype env sbody in
      let init_sg = extract_sig env sbody.pmty_loc body.mty_type in
      let (tcstrs, final_sg) =
        List.fold_left
          (fun (tcstrs,sg) sdecl ->
            let (tcstr, sg) = merge_constraint env smty.pmty_loc sg sdecl
            in
            (tcstr :: tcstrs, sg)
        )
        ([],init_sg) constraints in
      mkmty (Tmty_with ( body, tcstrs))
        (Mtype.freshen (Mty_signature final_sg)) env loc
        smty.pmty_attributes
  | Pmty_typeof smod ->
      let tmty, mty = !type_module_type_of_fwd env smod in
      mkmty (Tmty_typeof tmty) mty env loc smty.pmty_attributes
  | Pmty_extension (s, _arg) ->
      raise (Error (s.loc, env, Extension s.txt))


and transl_signature env sg =
  let type_names = ref StringSet.empty
  and module_names = ref StringSet.empty
  and modtype_names = ref StringSet.empty in
  let rec transl_sig env sg =
    Ctype.init_def(Ident.current_time());
    match sg with
      [] -> [], [], env
    | item :: srem ->
        let loc = item.psig_loc in
        match item.psig_desc with
        | Psig_value sdesc ->
            let (tdesc, newenv) = Typedecl.transl_value_decl env item.psig_loc sdesc in
            let (trem,rem, final_env) = transl_sig newenv srem in
            mksig (Tsig_value tdesc) env loc :: trem,
            (if List.exists (Ident.equal tdesc.val_id) (get_values rem) then rem
            else Sig_value(tdesc.val_id, tdesc.val_val) :: rem),
              final_env
        | Psig_type sdecls ->
            List.iter
              (fun decl ->
                check "type" item.psig_loc type_names decl.ptype_name.txt)
              sdecls;
            let (decls, newenv) = Typedecl.transl_type_decl env sdecls in
            let (trem, rem, final_env) = transl_sig newenv srem in
            mksig (Tsig_type decls) env loc :: trem,
            map_rec'' (fun rs td ->
                Sig_type(td.typ_id, td.typ_type, rs)) decls rem,
            final_env
        | Psig_exception sarg ->
            let (arg, decl, newenv) = Typedecl.transl_exception env sarg in
            let (trem, rem, final_env) = transl_sig newenv srem in
<<<<<<< HEAD
            mksig (Tsig_exception arg) env loc :: trem,
            Sig_exception(arg.cd_id, decl) :: rem,
=======
            mksig (Tsig_exception (id, name, arg)) env loc :: trem,
            (if List.exists (Ident.equal id) (get_exceptions rem) then rem
            else Sig_exception(id, arg.exn_exn) :: rem),
>>>>>>> 7334bb02
            final_env
        | Psig_module pmd ->
            check "module" item.psig_loc module_names pmd.pmd_name.txt;
            let tmty = transl_modtype env pmd.pmd_type in
            let mty = tmty.mty_type in
            let (id, newenv) = Env.enter_module pmd.pmd_name.txt mty env in
            let (trem, rem, final_env) = transl_sig newenv srem in
            mksig (Tsig_module {md_id=id; md_name=pmd.pmd_name; md_type=tmty; md_attributes=pmd.pmd_attributes}) env loc :: trem,
            Sig_module(id, mty, Trec_not) :: rem,
            final_env
        | Psig_recmodule sdecls ->
            List.iter
              (fun pmd ->
                 check "module" item.psig_loc module_names pmd.pmd_name.txt)
              sdecls;
            let (decls, newenv) =
              transl_recmodule_modtypes item.psig_loc env sdecls in
            let (trem, rem, final_env) = transl_sig newenv srem in
            mksig (Tsig_recmodule decls) env loc :: trem,
            map_rec (fun rs md -> Sig_module(md.md_id, md.md_type.mty_type, rs))
              decls rem,
            final_env
        | Psig_modtype pmtd ->
            let newenv, mtd, sg =
              transl_modtype_decl modtype_names env item.psig_loc pmtd
            in
            let (trem, rem, final_env) = transl_sig newenv srem in
            mksig (Tsig_modtype mtd) env loc :: trem,
            sg :: rem,
            final_env
<<<<<<< HEAD
        | Psig_open (lid, attrs) ->
            let (path, newenv) = type_open env item.psig_loc lid in
            let (trem, rem, final_env) = transl_sig newenv srem in
            mksig (Tsig_open (path,lid,attrs)) env loc :: trem, rem, final_env
        | Psig_include (smty, attrs) ->
=======
        | Psig_open (ovf, lid) ->
            let (path, newenv) = type_open ovf env item.psig_loc lid in
            let (trem, rem, final_env) = transl_sig newenv srem in
            mksig (Tsig_open (ovf, path,lid)) env loc :: trem,
            rem, final_env
        | Psig_include smty ->
>>>>>>> 7334bb02
            let tmty = transl_modtype env smty in
            let mty = tmty.mty_type in
            let sg = Subst.signature Subst.identity
                       (extract_sig env smty.pmty_loc mty) in
            List.iter
              (check_sig_item type_names module_names modtype_names
                              item.psig_loc)
              sg;
            let newenv = Env.add_signature sg env in
            let (trem, rem, final_env) = transl_sig newenv srem in
<<<<<<< HEAD
            mksig (Tsig_include (tmty, sg, attrs)) env loc :: trem,
            remove_values (get_values rem) sg @ rem, final_env
=======
            mksig (Tsig_include (tmty, sg)) env loc :: trem,
            remove_duplicates (get_values rem) (get_exceptions rem) sg @ rem,
            final_env
>>>>>>> 7334bb02
        | Psig_class cl ->
            List.iter
              (fun {pci_name = name} ->
                 check "type" item.psig_loc type_names name.txt )
              cl;
            let (classes, newenv) = Typeclass.class_descriptions env cl in
            let (trem, rem, final_env) = transl_sig newenv srem in
            mksig (Tsig_class
                     (List.map2
                        (fun pcl tcl ->
                          let (_, _, _, _, _, _, _, _, _, _, _, tcl) = tcl in
                          tcl)
                        cl classes)) env loc
            :: trem,
            List.flatten
              (map_rec
                 (fun rs (i, _, d, i', d', i'', d'', i''', d''', _, _, _) ->
                   [Sig_class(i, d, rs);
                    Sig_class_type(i', d', rs);
                    Sig_type(i'', d'', rs);
                    Sig_type(i''', d''', rs)])
                 classes [rem]),
            final_env
        | Psig_class_type cl ->
            List.iter
              (fun {pci_name = name} ->
                 check "type" item.psig_loc type_names name.txt)
              cl;
            let (classes, newenv) = Typeclass.class_type_declarations env cl in
            let (trem,rem, final_env) = transl_sig newenv srem in
            mksig (Tsig_class_type (List.map2 (fun pcl tcl ->
              let (_, _, _, _, _, _, _, tcl) = tcl in
              tcl
            ) cl classes)) env loc :: trem,
            List.flatten
              (map_rec
                 (fun rs (i, _, d, i', d', i'', d'', _) ->
                   [Sig_class_type(i, d, rs);
                    Sig_type(i', d', rs);
                    Sig_type(i'', d'', rs)])
                 classes [rem]),
            final_env
        | Psig_attribute x ->
            let (trem,rem, final_env) = transl_sig env srem in
            mksig (Tsig_attribute x) env loc :: trem, rem, final_env
        | Psig_extension ((s, _), _) ->
            raise (Error (s.loc, env, Extension s.txt))
  in
  let previous_saved_types = Cmt_format.get_saved_types () in
  let (trem, rem, final_env) = transl_sig (Env.in_signature env) sg in
  let sg = { sig_items = trem; sig_type =  rem; sig_final_env = final_env } in
  Cmt_format.set_saved_types
    ((Cmt_format.Partial_signature sg) :: previous_saved_types);
  sg

and transl_modtype_decl modtype_names env loc
    {pmtd_name; pmtd_type; pmtd_attributes} =
  check "module type" loc modtype_names pmtd_name.txt;
  let (tinfo, info) = transl_modtype_info env pmtd_type in
  let (id, newenv) = Env.enter_modtype pmtd_name.txt info env in
  let mtd =
    {
     mtd_id=id;
     mtd_name=pmtd_name;
     mtd_type=tinfo;
     mtd_attributes=pmtd_attributes;
    }
  in
  newenv, mtd, Sig_modtype(id, info)

and transl_modtype_info env sinfo =
  match sinfo with
    None ->
      None, Modtype_abstract
  | Some smty ->
      let tmty = transl_modtype env smty in
      Some tmty, Modtype_manifest tmty.mty_type

and transl_recmodule_modtypes loc env sdecls =
  let make_env curr =
    List.fold_left
      (fun env (id, _, mty) -> Env.add_module id mty env)
      env curr in
  let make_env2 curr =
    List.fold_left
      (fun env (id, _, mty) -> Env.add_module id mty.mty_type env)
      env curr in
  let transition env_c curr =
    List.map2
      (fun pmd (id, id_loc, mty) -> (id, id_loc, transl_modtype env_c pmd.pmd_type))
      sdecls curr in
  let ids = List.map (fun (name, _) -> Ident.create name.txt) sdecls in
  let approx_env =
    (*
       cf #5965
       We use a dummy module type in order to detect a reference to one
       of the module being defined during the call to approx_modtype.
       It will be detected in Env.lookup_module.
    *)
    List.fold_left
      (fun env id ->
         let dummy = Mty_ident (Path.Pident (Ident.create "#recmod#")) in
         Env.add_module id dummy env
      )
      env ids
  in
  let init =
<<<<<<< HEAD
    List.map
      (fun pmd->
        (Ident.create pmd.pmd_name.txt, pmd.pmd_name, approx_modtype env pmd.pmd_type))
      sdecls in
=======
    List.map2
      (fun id (name, smty) ->
         (id, name, approx_modtype approx_env smty))
      ids sdecls
  in
>>>>>>> 7334bb02
  let env0 = make_env init in
  let dcl1 = transition env0 init in
  let env1 = make_env2 dcl1 in
  check_recmod_typedecls env1 sdecls dcl1;
  let dcl2 = transition env1 dcl1 in
(*
  List.iter
    (fun (id, mty) ->
      Format.printf "%a: %a@." Printtyp.ident id Printtyp.modtype mty)
    dcl2;
*)
  let env2 = make_env2 dcl2 in
  check_recmod_typedecls env2 sdecls dcl2;
  let dcl2 =
    List.map2
      (fun pmd (id, id_loc, mty) ->
        {md_id=id; md_name=id_loc; md_type=mty; md_attributes=pmd.pmd_attributes})
      sdecls dcl2
  in
  (dcl2, env2)

(* Try to convert a module expression to a module path. *)

exception Not_a_path

let rec path_of_module mexp =
  match mexp.mod_desc with
    Tmod_ident (p,_) -> p
  | Tmod_apply(funct, arg, coercion) when !Clflags.applicative_functors ->
      Papply(path_of_module funct, path_of_module arg)
  | _ -> raise Not_a_path

(* Check that all core type schemes in a structure are closed *)

let rec closed_modtype = function
    Mty_ident p -> true
  | Mty_signature sg -> List.for_all closed_signature_item sg
  | Mty_functor(id, param, body) -> closed_modtype body

and closed_signature_item = function
    Sig_value(id, desc) -> Ctype.closed_schema desc.val_type
  | Sig_module(id, mty, _) -> closed_modtype mty
  | _ -> true

let check_nongen_scheme env str =
  match str.str_desc with
    Tstr_value(rec_flag, pat_exp_list) ->
      List.iter
        (fun {vb_expr=exp} ->
          if not (Ctype.closed_schema exp.exp_type) then
            raise(Error(exp.exp_loc, env, Non_generalizable exp.exp_type)))
        pat_exp_list
  | Tstr_module {mb_expr=md;_} ->
      if not (closed_modtype md.mod_type) then
        raise(Error(md.mod_loc, env, Non_generalizable_module md.mod_type))
  | _ -> ()

let check_nongen_schemes env str =
  List.iter (check_nongen_scheme env) str

(* Extract the list of "value" identifiers bound by a signature.
   "Value" identifiers are identifiers for signature components that
   correspond to a run-time value: values, exceptions, modules, classes.
   Note: manifest primitives do not correspond to a run-time value! *)

let rec bound_value_identifiers = function
    [] -> []
  | Sig_value(id, {val_kind = Val_reg}) :: rem ->
      id :: bound_value_identifiers rem
  | Sig_exception(id, decl) :: rem -> id :: bound_value_identifiers rem
  | Sig_module(id, mty, _) :: rem -> id :: bound_value_identifiers rem
  | Sig_class(id, decl, _) :: rem -> id :: bound_value_identifiers rem
  | _ :: rem -> bound_value_identifiers rem

(* Helpers for typing recursive modules *)

let anchor_submodule name anchor =
  match anchor with None -> None | Some p -> Some(Pdot(p, name, nopos))
let anchor_recmodule id anchor =
  Some (Pident id)

let enrich_type_decls anchor decls oldenv newenv =
  match anchor with
    None -> newenv
  | Some p ->
      List.fold_left
        (fun e info ->
          let id = info.typ_id in
          let info' =
            Mtype.enrich_typedecl oldenv (Pdot(p, Ident.name id, nopos))
              info.typ_type
          in
            Env.add_type id info' e)
        oldenv decls

let enrich_module_type anchor name mty env =
  match anchor with
    None -> mty
  | Some p -> Mtype.enrich_modtype env (Pdot(p, name, nopos)) mty

let check_recmodule_inclusion env bindings =
  (* PR#4450, PR#4470: consider
        module rec X : DECL = MOD  where MOD has inferred type ACTUAL
     The "natural" typing condition
        E, X: ACTUAL |- ACTUAL <: DECL
     leads to circularities through manifest types.
     Instead, we "unroll away" the potential circularities a finite number
     of times.  The (weaker) condition we implement is:
        E, X: DECL,
           X1: ACTUAL,
           X2: ACTUAL{X <- X1}/X1
           ...
           Xn: ACTUAL{X <- X(n-1)}/X(n-1)
        |- ACTUAL{X <- Xn}/Xn <: DECL{X <- Xn}
     so that manifest types rooted at X(n+1) are expanded in terms of X(n),
     avoiding circularities.  The strengthenings ensure that
     Xn.t = X(n-1).t = ... = X2.t = X1.t.
     N can be chosen arbitrarily; larger values of N result in more
     recursive definitions being accepted.  A good choice appears to be
     the number of mutually recursive declarations. *)

  let subst_and_strengthen env s id mty =
    Mtype.strengthen env (Subst.modtype s mty)
                         (Subst.module_path s (Pident id)) in

  let rec check_incl first_time n env s =
    if n > 0 then begin
      (* Generate fresh names Y_i for the rec. bound module idents X_i *)
      let bindings1 =
        List.map
          (fun (id, _, mty_decl, modl, mty_actual, _attrs) ->
             (id, Ident.rename id, mty_actual))
          bindings in
      (* Enter the Y_i in the environment with their actual types substituted
         by the input substitution s *)
      let env' =
        List.fold_left
          (fun env (id, id', mty_actual) ->
             let mty_actual' =
               if first_time
               then mty_actual
               else subst_and_strengthen env s id mty_actual in
             Env.add_module id' mty_actual' env)
          env bindings1 in
      (* Build the output substitution Y_i <- X_i *)
      let s' =
        List.fold_left
          (fun s (id, id', mty_actual) ->
             Subst.add_module id (Pident id') s)
          Subst.identity bindings1 in
      (* Recurse with env' and s' *)
      check_incl false (n-1) env' s'
    end else begin
      (* Base case: check inclusion of s(mty_actual) in s(mty_decl)
         and insert coercion if needed *)
      let check_inclusion (id, id_loc, mty_decl, modl, mty_actual, attrs) =
        let mty_decl' = Subst.modtype s mty_decl.mty_type
        and mty_actual' = subst_and_strengthen env s id mty_actual in
        let coercion =
          try
            Includemod.modtypes env mty_actual' mty_decl'
          with Includemod.Error msg ->
            raise(Error(modl.mod_loc, env, Not_included msg)) in
        let modl' =
            { mod_desc = Tmod_constraint(modl, mty_decl.mty_type,
                Tmodtype_explicit mty_decl, coercion);
              mod_type = mty_decl.mty_type;
              mod_env = env;
              mod_loc = modl.mod_loc;
              mod_attributes = [];
             } in
        {
         mb_id = id;
         mb_name = id_loc;
         mb_expr = modl';
         mb_attributes = attrs;
        }
      in
      List.map check_inclusion bindings
    end
  in check_incl true (List.length bindings) env Subst.identity

(* Helper for unpack *)

let rec package_constraints env loc mty constrs =
  if constrs = [] then mty
  else let sg = extract_sig env loc mty in
  let sg' =
    List.map
      (function
        | Sig_type (id, ({type_params=[]} as td), rs)
          when List.mem_assoc [Ident.name id] constrs ->
            let ty = List.assoc [Ident.name id] constrs in
            Sig_type (id, {td with type_manifest = Some ty}, rs)
        | Sig_module (id, mty, rs) ->
            let rec aux = function
              | (m :: ((_ :: _) as l), t) :: rest when m = Ident.name id ->
                  (l, t) :: aux rest
              | _ :: rest -> aux rest
              | [] -> []
            in
            Sig_module (id, package_constraints env loc mty (aux constrs), rs)
        | item -> item
      )
      sg
  in
  Mty_signature sg'

let modtype_of_package env loc p nl tl =
  try match Env.find_modtype p env with
  | Modtype_manifest mty when nl <> [] ->
      package_constraints env loc mty
        (List.combine (List.map Longident.flatten nl) tl)
  | _ ->
      if nl = [] then Mty_ident p
      else raise(Error(loc, env, Signature_expected))
  with Not_found ->
    let error = Typetexp.Unbound_modtype (Ctype.lid_of_path p) in
    raise(Typetexp.Error(loc, env, error))

let wrap_constraint env arg mty explicit =
  let coercion =
    try
      Includemod.modtypes env arg.mod_type mty
    with Includemod.Error msg ->
      raise(Error(arg.mod_loc, env, Not_included msg)) in
  { mod_desc = Tmod_constraint(arg, mty, explicit, coercion);
    mod_type = mty;
    mod_env = env;
    mod_attributes = [];
    mod_loc = arg.mod_loc }

(* Type a module value expression *)

let rec type_module sttn funct_body anchor env smod =
  match smod.pmod_desc with
    Pmod_ident lid ->
      let (path, mty) = Typetexp.find_module env smod.pmod_loc lid.txt in
      rm { mod_desc = Tmod_ident (path, lid);
           mod_type = if sttn then Mtype.strengthen env mty path else mty;
           mod_env = env;
           mod_attributes = smod.pmod_attributes;
           mod_loc = smod.pmod_loc }
  | Pmod_structure sstr ->
      let (str, sg, finalenv) =
        type_structure funct_body anchor env sstr smod.pmod_loc in
      rm { mod_desc = Tmod_structure str;
           mod_type = Mty_signature sg;
           mod_env = env;
           mod_attributes = smod.pmod_attributes;
           mod_loc = smod.pmod_loc }
  | Pmod_functor(name, smty, sbody) ->
      let mty = transl_modtype env smty in
      let (id, newenv) = Env.enter_module name.txt mty.mty_type env in
      let body = type_module sttn true None newenv sbody in
      rm { mod_desc = Tmod_functor(id, name, mty, body);
           mod_type = Mty_functor(id, mty.mty_type, body.mod_type);
           mod_env = env;
           mod_attributes = smod.pmod_attributes;
           mod_loc = smod.pmod_loc }
  | Pmod_apply(sfunct, sarg) ->
      let arg = type_module true funct_body None env sarg in
      let path = try Some (path_of_module arg) with Not_a_path -> None in
      let funct =
        type_module (sttn && path <> None) funct_body None env sfunct in
      begin match Mtype.scrape env funct.mod_type with
        Mty_functor(param, mty_param, mty_res) as mty_functor ->
          let coercion =
            try
              Includemod.modtypes env arg.mod_type mty_param
            with Includemod.Error msg ->
              raise(Error(sarg.pmod_loc, env, Not_included msg)) in
          let mty_appl =
            match path with
              Some path ->
                Subst.modtype (Subst.add_module param path Subst.identity)
                              mty_res
            | None ->
                try
                  Mtype.nondep_supertype
                    (Env.add_module param arg.mod_type env) param mty_res
                with Not_found ->
                  raise(Error(smod.pmod_loc, env,
                              Cannot_eliminate_dependency mty_functor))
          in
          rm { mod_desc = Tmod_apply(funct, arg, coercion);
               mod_type = mty_appl;
               mod_env = env;
               mod_attributes = smod.pmod_attributes;
               mod_loc = smod.pmod_loc }
      | _ ->
          raise(Error(sfunct.pmod_loc, env, Cannot_apply funct.mod_type))
      end
  | Pmod_constraint(sarg, smty) ->
      let arg = type_module true funct_body anchor env sarg in
      let mty = transl_modtype env smty in
      rm {(wrap_constraint env arg mty.mty_type (Tmodtype_explicit mty)) with
          mod_loc = smod.pmod_loc;
          mod_attributes = smod.pmod_attributes;
         }

  | Pmod_unpack sexp ->
      if funct_body then
        raise (Error (smod.pmod_loc, env, Not_allowed_in_functor_body));
      if !Clflags.principal then Ctype.begin_def ();
      let exp = Typecore.type_exp env sexp in
      if !Clflags.principal then begin
        Ctype.end_def ();
        Ctype.generalize_structure exp.exp_type
      end;
      let mty =
        match Ctype.expand_head env exp.exp_type with
          {desc = Tpackage (p, nl, tl)} ->
            if List.exists (fun t -> Ctype.free_variables t <> []) tl then
              raise (Error (smod.pmod_loc, env,
                            Incomplete_packed_module exp.exp_type));
            if !Clflags.principal &&
              not (Typecore.generalizable (Btype.generic_level-1) exp.exp_type)
            then
              Location.prerr_warning smod.pmod_loc
                (Warnings.Not_principal "this module unpacking");
            modtype_of_package env smod.pmod_loc p nl tl
        | {desc = Tvar _} ->
            raise (Typecore.Error
                     (smod.pmod_loc, env, Typecore.Cannot_infer_signature))
        | _ ->
            raise (Error(smod.pmod_loc, env, Not_a_packed_module exp.exp_type))
      in
      rm { mod_desc = Tmod_unpack(exp, mty);
           mod_type = mty;
           mod_env = env;
           mod_attributes = smod.pmod_attributes;
           mod_loc = smod.pmod_loc }
  | Pmod_extension (s, _arg) ->
      raise (Error (s.loc, env, Extension s.txt))

and type_structure ?(toplevel = false) funct_body anchor env sstr scope =
  let type_names = ref StringSet.empty
  and module_names = ref StringSet.empty
  and modtype_names = ref StringSet.empty in
  let rec type_struct env sstr =
    let previous_saved_types = Cmt_format.get_saved_types () in
    Ctype.init_def(Ident.current_time());
    match sstr with
      [] ->
        ([], [], env)
      | pstr :: srem ->
          let loc = pstr.pstr_loc in
          let mk desc =
            let str = { str_desc = desc; str_loc = loc; str_env = env } in
            Cmt_format.set_saved_types (Cmt_format.Partial_structure_item str :: previous_saved_types);
            str
          in
            match pstr.pstr_desc with
              | Pstr_eval (sexpr, attrs) ->
                  let expr = Typecore.type_expression env sexpr in
                  let item = mk (Tstr_eval (expr, attrs)) in
                  let (str_rem, sig_rem, final_env) = type_struct env srem in
                  (item :: str_rem, sig_rem, final_env)
              | Pstr_value(rec_flag, sdefs) ->
        let scope =
          match rec_flag with
          | Recursive -> Some (Annot.Idef {scope with
                                 Location.loc_start = loc.Location.loc_start})
          | Nonrecursive ->
              let start = match srem with
                | [] -> loc.Location.loc_end
                | {pstr_loc = loc2} :: _ -> loc2.Location.loc_start
              in Some (Annot.Idef {scope with Location.loc_start = start})
        in
        let (defs, newenv) =
          Typecore.type_binding env rec_flag sdefs scope in
        let item = mk (Tstr_value(rec_flag, defs)) in
        let (str_rem, sig_rem, final_env) = type_struct newenv srem in
        let bound_idents = let_bound_idents defs in
        (* Note: Env.find_value does not trigger the value_used event. Values
           will be marked as being used during the signature inclusion test. *)
        let make_sig_value id =
          Sig_value(id, Env.find_value (Pident id) newenv) in
        (item :: str_rem,
         map_end make_sig_value bound_idents sig_rem,
         final_env)
    | Pstr_primitive sdesc ->
        let (desc, newenv) = Typedecl.transl_value_decl env loc sdesc in
        let item = mk (Tstr_primitive desc) in
        let (str_rem, sig_rem, final_env) = type_struct newenv srem in
        (item :: str_rem, Sig_value(desc.val_id, desc.val_val) :: sig_rem, final_env)
    | Pstr_type sdecls ->
        List.iter
          (fun decl -> check "type" loc type_names decl.ptype_name.txt)
          sdecls;
        let (decls, newenv) = Typedecl.transl_type_decl env sdecls in
        let item = mk (Tstr_type decls) in
        let newenv' =
          enrich_type_decls anchor decls env newenv in
        let (str_rem, sig_rem, final_env) = type_struct newenv' srem in
        (item :: str_rem,
         map_rec'' (fun rs info -> Sig_type(info.typ_id, info.typ_type, rs))
           decls sig_rem,
         final_env)
    | Pstr_exception sarg ->
        let (arg, decl, newenv) = Typedecl.transl_exception env sarg in
        let item = mk (Tstr_exception arg) in
        let (str_rem, sig_rem, final_env) = type_struct newenv srem in
        (item :: str_rem,
         Sig_exception(arg.cd_id, decl) :: sig_rem,
         final_env)
    | Pstr_exn_rebind(name, longid, attrs) ->
        let (path, arg) = Typedecl.transl_exn_rebind env loc longid.txt in
        let (id, newenv) = Env.enter_exception name.txt arg env in
        let item = mk (Tstr_exn_rebind(id, name, path, longid, attrs)) in
        let (str_rem, sig_rem, final_env) = type_struct newenv srem in
        (item :: str_rem,
         Sig_exception(id, arg) :: sig_rem,
         final_env)
    | Pstr_module {pmb_name = name; pmb_expr = smodl; pmb_attributes = attrs} ->
        check "module" loc module_names name.txt;
        let modl =
          type_module true funct_body (anchor_submodule name.txt anchor) env
            smodl in
        let mty = enrich_module_type anchor name.txt modl.mod_type env in
        let (id, newenv) = Env.enter_module name.txt mty env in
        let item = mk
            (Tstr_module
               {
                mb_id=id;
                mb_name=name;
                mb_expr=modl;
                mb_attributes=attrs;
               }
            )
        in
        let (str_rem, sig_rem, final_env) = type_struct newenv srem in
        (item :: str_rem,
         Sig_module(id, modl.mod_type, Trec_not) :: sig_rem,
         final_env)
    | Pstr_recmodule sbind ->
        let sbind =
          List.map
            (function
              | {pmb_name = name; pmb_expr = {pmod_desc=Pmod_constraint(expr, typ)}; pmb_attributes = attrs} ->
                  name, typ, expr, attrs
              | mb ->
                  raise (Error (mb.pmb_expr.pmod_loc, env, Recursive_module_require_explicit_type))
            )
            sbind
        in
        List.iter
          (fun (name, _, _, _) -> check "module" loc module_names name.txt)
          sbind;
        let (decls, newenv) =
          transl_recmodule_modtypes loc env
            (List.map (fun (name, smty, smodl, attrs) -> {pmd_name=name; pmd_type=smty; pmd_attributes=attrs}) sbind) in
        let bindings1 =
          List.map2
            (fun {md_id=id; md_type=mty} (name, _, smodl, attrs) ->
              let modl =
                type_module true funct_body (anchor_recmodule id anchor) newenv
                  smodl in
              let mty' =
                enrich_module_type anchor (Ident.name id) modl.mod_type newenv
              in
              (id, name, mty, modl, mty', attrs))
           decls sbind in
        let bindings2 =
          check_recmodule_inclusion newenv bindings1 in
        let item = mk (Tstr_recmodule bindings2) in
        let (str_rem, sig_rem, final_env) = type_struct newenv srem in
        (item :: str_rem,
         map_rec (fun rs mb -> Sig_module(mb.mb_id, mb.mb_expr.mod_type, rs))
                 bindings2 sig_rem,
         final_env)
    | Pstr_modtype pmtd ->
        (* check that it is non-abstract *)
        let newenv, mtd, sg =
          transl_modtype_decl modtype_names env loc pmtd
        in
        let (str_rem, sig_rem, final_env) = type_struct newenv srem in
<<<<<<< HEAD
        mk (Tstr_modtype mtd) :: str_rem,
        sg :: sig_rem,
        final_env
    | Pstr_open (lid, attrs) ->
        let (path, newenv) = type_open ~toplevel env loc lid in
        let item = mk (Tstr_open (path, lid, attrs)) in
=======
        (item :: str_rem,
         Sig_modtype(id, Modtype_manifest mty.mty_type) :: sig_rem,
         final_env)
    | Pstr_open (ovf, lid) ->
        let (path, newenv) = type_open ovf ~toplevel env loc lid in
        let item = mk (Tstr_open (ovf, path, lid)) in
>>>>>>> 7334bb02
        let (str_rem, sig_rem, final_env) = type_struct newenv srem in
        (item :: str_rem, sig_rem, final_env)
    | Pstr_class cl ->
         List.iter
           (fun {pci_name = name} -> check "type" loc type_names name.txt)
           cl;
        let (classes, new_env) = Typeclass.class_declarations env cl in
        let item =
          mk
            (Tstr_class
               (List.map (fun (i, _, d, _,_,_,_,_,_, s, m, c) ->
                 let vf = if d.cty_new = None then Virtual else Concrete in
                 (* (i, s, m, c, vf) *) (c, m, vf)) classes))
(* TODO: check with Jacques why this is here
           Tstr_class_type
           (List.map (fun (_,_, i, d, _,_,_,_,_,_,c) -> (i, c)) classes) ::
         Tstr_type
           (List.map (fun (_,_,_,_, i, d, _,_,_,_,_) -> (i, d)) classes) ::
         Tstr_type
           (List.map (fun (_,_,_,_,_,_, i, d, _,_,_) -> (i, d)) classes) ::
*)
        in
        let (str_rem, sig_rem, final_env) = type_struct new_env srem in
        (item :: str_rem,
         List.flatten
           (map_rec
              (fun rs (i, _, d, i', d', i'', d'', i''', d''', _, _, _) ->
                [Sig_class(i, d, rs);
                 Sig_class_type(i', d', rs);
                 Sig_type(i'', d'', rs);
                 Sig_type(i''', d''', rs)])
              classes [sig_rem]),
         final_env)
    | Pstr_class_type cl ->
        List.iter
          (fun {pci_name = name} -> check "type" loc type_names name.txt)
          cl;
        let (classes, new_env) = Typeclass.class_type_declarations env cl in
        let item =
          mk
            (Tstr_class_type
               (List.map (fun (i, i_loc, d, _, _, _, _, c) ->
                 (i, i_loc, c)) classes))
(*  TODO: check with Jacques why this is here
       Tstr_type
           (List.map (fun (_, _, i, d, _, _) -> (i, d)) classes) ::
         Tstr_type
           (List.map (fun (_, _, _, _, i, d) -> (i, d)) classes) :: *)
        in
        let (str_rem, sig_rem, final_env) = type_struct new_env srem in
        (item :: str_rem,
         List.flatten
           (map_rec
              (fun rs (i, _, d, i', d', i'', d'', _) ->
                 [Sig_class_type(i, d, rs);
                  Sig_type(i', d', rs);
                  Sig_type(i'', d'', rs)])
              classes [sig_rem]),
         final_env)
    | Pstr_include (smodl, attrs) ->
        let modl = type_module true funct_body None env smodl in
        (* Rename all identifiers bound by this signature to avoid clashes *)
        let sg = Subst.signature Subst.identity
                   (extract_sig_open env smodl.pmod_loc modl.mod_type) in
        List.iter
          (check_sig_item type_names module_names modtype_names loc) sg;
        let new_env = Env.add_signature sg env in
        let item = mk (Tstr_include (modl, bound_value_identifiers sg, attrs)) in
        let (str_rem, sig_rem, final_env) = type_struct new_env srem in
        (item :: str_rem,
         sg @ sig_rem,
         final_env)
    | Pstr_extension ((s, _), _) ->
        raise (Error (s.loc, env, Extension s.txt))
    | Pstr_attribute x ->
        let (str_rem, sig_rem, final_env) = type_struct env srem in
        mk (Tstr_attribute x) :: str_rem, sig_rem, final_env
  in
  if !Clflags.annotations then
    (* moved to genannot *)
    List.iter (function {pstr_loc = l} -> Stypes.record_phrase l) sstr;
  let previous_saved_types = Cmt_format.get_saved_types () in
  let (items, sg, final_env) = type_struct env sstr in
  let str = { str_items = items; str_type = sg; str_final_env = final_env } in
  Cmt_format.set_saved_types
    (Cmt_format.Partial_structure str :: previous_saved_types);
  str, sg, final_env

let type_toplevel_phrase env s = type_structure ~toplevel:true false None env s Location.none
let type_module = type_module true false None
let type_structure = type_structure false None

(* Normalize types in a signature *)

let rec normalize_modtype env = function
    Mty_ident p -> ()
  | Mty_signature sg -> normalize_signature env sg
  | Mty_functor(id, param, body) -> normalize_modtype env body

and normalize_signature env = List.iter (normalize_signature_item env)

and normalize_signature_item env = function
    Sig_value(id, desc) -> Ctype.normalize_type env desc.val_type
  | Sig_module(id, mty, _) -> normalize_modtype env mty
  | _ -> ()

(* Simplify multiple specifications of a value or an exception in a signature.
   (Other signature components, e.g. types, modules, etc, are checked for
   name uniqueness.)  If multiple specifications with the same name,
   keep only the last (rightmost) one. *)

let rec simplify_modtype mty =
  match mty with
    Mty_ident path -> mty
  | Mty_functor(id, arg, res) -> Mty_functor(id, arg, simplify_modtype res)
  | Mty_signature sg -> Mty_signature(simplify_signature sg)

and simplify_signature sg =
  let rec simplif val_names exn_names res = function
    [] -> res
  | (Sig_value(id, descr) as component) :: sg ->
      let name = Ident.name id in
      simplif (StringSet.add name val_names) exn_names
              (if StringSet.mem name val_names then res else component :: res)
              sg
  | (Sig_exception(id, decl) as component) :: sg ->
      let name = Ident.name id in
      simplif val_names (StringSet.add name exn_names)
              (if StringSet.mem name exn_names then res else component :: res)
              sg
  | Sig_module(id, mty, rs) :: sg ->
      simplif val_names exn_names
              (Sig_module(id, simplify_modtype mty, rs) :: res) sg
  | component :: sg ->
      simplif val_names exn_names (component :: res) sg
  in
    simplif StringSet.empty StringSet.empty [] (List.rev sg)

(* Extract the module type of a module expression *)

let type_module_type_of env smod =
  let tmty =
    match smod.pmod_desc with
    | Pmod_ident lid -> (* turn off strengthening in this case *)
        let (path, mty) = Typetexp.find_module env smod.pmod_loc lid.txt in
        rm { mod_desc = Tmod_ident (path, lid);
             mod_type = mty;
             mod_env = env;
             mod_attributes = smod.pmod_attributes;
             mod_loc = smod.pmod_loc }
    | _ -> type_module env smod in
  let mty = tmty.mod_type in
  (* PR#5037: clean up inferred signature to remove duplicate specs *)
  let mty = simplify_modtype mty in
  (* PR#5036: must not contain non-generalized type variables *)
  if not (closed_modtype mty) then
    raise(Error(smod.pmod_loc, env, Non_generalizable_module mty));
  tmty, mty

(* For Typecore *)

let rec get_manifest_types = function
    [] -> []
  | Sig_type (id, {type_params=[]; type_manifest=Some ty}, _) :: rem ->
      (Ident.name id, ty) :: get_manifest_types rem
  | _ :: rem -> get_manifest_types rem

let type_package env m p nl tl =
  (* Same as Pexp_letmodule *)
  (* remember original level *)
  let lv = Ctype.get_current_level () in
  Ctype.begin_def ();
  Ident.set_current_time lv;
  let context = Typetexp.narrow () in
  let modl = type_module env m in
  Ctype.init_def(Ident.current_time());
  Typetexp.widen context;
  let (mp, env) =
    match modl.mod_desc with
      Tmod_ident (mp,_) -> (mp, env)
    | _ ->
      let (id, new_env) = Env.enter_module "%M" modl.mod_type env in
      (Pident id, new_env)
  in
  let rec mkpath mp = function
    | Lident name -> Pdot(mp, name, nopos)
    | Ldot (m, name) -> Pdot(mkpath mp m, name, nopos)
    | _ -> assert false
  in
  let tl' =
    List.map (fun name -> Ctype.newconstr (mkpath mp name) []) nl in
  (* go back to original level *)
  Ctype.end_def ();
  if nl = [] then
    (wrap_constraint env modl (Mty_ident p) Tmodtype_implicit, [])
  else let mty = modtype_of_package env modl.mod_loc p nl tl' in
  List.iter2
    (fun n ty ->
      try Ctype.unify env ty (Ctype.newvar ())
      with Ctype.Unify _ ->
        raise (Error(m.pmod_loc, env, Scoping_pack (n,ty))))
    nl tl';
  (wrap_constraint env modl mty Tmodtype_implicit, tl')

(* Fill in the forward declarations *)
let () =
  Typecore.type_module := type_module;
  Typetexp.transl_modtype_longident := transl_modtype_longident;
  Typetexp.transl_modtype := transl_modtype;
  Typecore.type_open := type_open;
  Typecore.type_package := type_package;
  type_module_type_of_fwd := type_module_type_of

(* Typecheck an implementation file *)

let type_implementation sourcefile outputprefix modulename initial_env ast =
  Cmt_format.set_saved_types [];
  try
  Typecore.reset_delayed_checks ();
  let (str, sg, finalenv) =
    type_structure initial_env ast (Location.in_file sourcefile) in
  let simple_sg = simplify_signature sg in
  if !Clflags.print_types then begin
    Printtyp.wrap_printing_env initial_env
      (fun () -> fprintf std_formatter "%a@." Printtyp.signature simple_sg);
    (str, Tcoerce_none)   (* result is ignored by Compile.implementation *)
  end else begin
    let sourceintf =
      Misc.chop_extension_if_any sourcefile ^ !Config.interface_suffix in
    if Sys.file_exists sourceintf then begin
      let intf_file =
        try
          find_in_path_uncap !Config.load_path (modulename ^ ".cmi")
        with Not_found ->
          raise(Error(Location.in_file sourcefile, Env.empty,
                      Interface_not_compiled sourceintf)) in
      let dclsig = Env.read_signature modulename intf_file in
      let coercion = Includemod.compunit sourcefile sg intf_file dclsig in
      Typecore.force_delayed_checks ();
      (* It is important to run these checks after the inclusion test above,
         so that value declarations which are not used internally but exported
         are not reported as being unused. *)
      Cmt_format.save_cmt (outputprefix ^ ".cmt") modulename
        (Cmt_format.Implementation str) (Some sourcefile) initial_env None;
      (str, coercion)
    end else begin
      check_nongen_schemes finalenv str.str_items;
      normalize_signature finalenv simple_sg;
      let coercion =
        Includemod.compunit sourcefile sg
                            "(inferred signature)" simple_sg in
      Typecore.force_delayed_checks ();
      (* See comment above. Here the target signature contains all
         the value being exported. We can still capture unused
         declarations like "let x = true;; let x = 1;;", because in this
         case, the inferred signature contains only the last declaration. *)
      if not !Clflags.dont_write_files then begin
        let sg =
          Env.save_signature simple_sg modulename (outputprefix ^ ".cmi") in
        Cmt_format.save_cmt  (outputprefix ^ ".cmt") modulename
          (Cmt_format.Implementation str)
          (Some sourcefile) initial_env (Some sg);
      end;
      (str, coercion)
    end
    end
  with e ->
    Cmt_format.save_cmt  (outputprefix ^ ".cmt") modulename
      (Cmt_format.Partial_implementation
         (Array.of_list (Cmt_format.get_saved_types ())))
      (Some sourcefile) initial_env None;
    raise e


let save_signature modname tsg outputprefix source_file initial_env cmi =
  Cmt_format.save_cmt  (outputprefix ^ ".cmti") modname
    (Cmt_format.Interface tsg) (Some source_file) initial_env (Some cmi)

(* "Packaging" of several compilation units into one unit
   having them as sub-modules.  *)

let rec package_signatures subst = function
    [] -> []
  | (name, sg) :: rem ->
      let sg' = Subst.signature subst sg in
      let oldid = Ident.create_persistent name
      and newid = Ident.create name in
      Sig_module(newid, Mty_signature sg', Trec_not) ::
      package_signatures (Subst.add_module oldid (Pident newid) subst) rem

let package_units objfiles cmifile modulename =
  (* Read the signatures of the units *)
  let units =
    List.map
      (fun f ->
         let pref = chop_extensions f in
         let modname = String.capitalize(Filename.basename pref) in
         let sg = Env.read_signature modname (pref ^ ".cmi") in
         if Filename.check_suffix f ".cmi" &&
            not(Mtype.no_code_needed_sig Env.initial sg)
         then raise(Error(Location.none, Env.empty,
                          Implementation_is_required f));
         (modname, Env.read_signature modname (pref ^ ".cmi")))
      objfiles in
  (* Compute signature of packaged unit *)
  Ident.reinit();
  let sg = package_signatures Subst.identity units in
  (* See if explicit interface is provided *)
  let prefix = chop_extension_if_any cmifile in
  let mlifile = prefix ^ !Config.interface_suffix in
  if Sys.file_exists mlifile then begin
    if not (Sys.file_exists cmifile) then begin
      raise(Error(Location.in_file mlifile, Env.empty,
                  Interface_not_compiled mlifile))
    end;
    let dclsig = Env.read_signature modulename cmifile in
    Cmt_format.save_cmt  (prefix ^ ".cmt") modulename
      (Cmt_format.Packed (sg, objfiles)) None Env.initial None ;
    Includemod.compunit "(obtained by packing)" sg mlifile dclsig
  end else begin
    (* Determine imports *)
    let unit_names = List.map fst units in
    let imports =
      List.filter
        (fun (name, crc) -> not (List.mem name unit_names))
        (Env.imported_units()) in
    (* Write packaged signature *)
    if not !Clflags.dont_write_files then begin
      let sg =
        Env.save_signature_with_imports sg modulename
          (prefix ^ ".cmi") imports in
      Cmt_format.save_cmt (prefix ^ ".cmt")  modulename
        (Cmt_format.Packed (sg, objfiles)) None Env.initial (Some sg)
    end;
    Tcoerce_none
  end

(* Error report *)

open Printtyp

let report_error ppf = function
    Cannot_apply mty ->
      fprintf ppf
        "@[This module is not a functor; it has type@ %a@]" modtype mty
  | Not_included errs ->
      fprintf ppf
        "@[<v>Signature mismatch:@ %a@]" Includemod.report_error errs
  | Cannot_eliminate_dependency mty ->
      fprintf ppf
        "@[This functor has type@ %a@ \
           The parameter cannot be eliminated in the result type.@  \
           Please bind the argument to a module identifier.@]" modtype mty
  | Signature_expected -> fprintf ppf "This module type is not a signature"
  | Structure_expected mty ->
      fprintf ppf
        "@[This module is not a structure; it has type@ %a" modtype mty
  | With_no_component lid ->
      fprintf ppf
        "@[The signature constrained by `with' has no component named %a@]"
        longident lid
  | With_mismatch(lid, explanation) ->
      fprintf ppf
        "@[<v>\
           @[In this `with' constraint, the new definition of %a@ \
             does not match its original definition@ \
             in the constrained signature:@]@ \
           %a@]"
        longident lid Includemod.report_error explanation
  | Repeated_name(kind, name) ->
      fprintf ppf
        "@[Multiple definition of the %s name %s.@ \
           Names must be unique in a given structure or signature.@]" kind name
  | Non_generalizable typ ->
      fprintf ppf
        "@[The type of this expression,@ %a,@ \
           contains type variables that cannot be generalized@]" type_scheme typ
  | Non_generalizable_class (id, desc) ->
      fprintf ppf
        "@[The type of this class,@ %a,@ \
           contains type variables that cannot be generalized@]"
        (class_declaration id) desc
  | Non_generalizable_module mty ->
      fprintf ppf
        "@[The type of this module,@ %a,@ \
           contains type variables that cannot be generalized@]" modtype mty
  | Implementation_is_required intf_name ->
      fprintf ppf
        "@[The interface %a@ declares values, not just types.@ \
           An implementation must be provided.@]"
        Location.print_filename intf_name
  | Interface_not_compiled intf_name ->
      fprintf ppf
        "@[Could not find the .cmi file for interface@ %a.@]"
        Location.print_filename intf_name
  | Not_allowed_in_functor_body ->
      fprintf ppf
        "This kind of expression is not allowed within the body of a functor."
  | With_need_typeconstr ->
      fprintf ppf
        "Only type constructors with identical parameters can be substituted."
  | Not_a_packed_module ty ->
      fprintf ppf
        "This expression is not a packed module. It has type@ %a"
        type_expr ty
  | Incomplete_packed_module ty ->
      fprintf ppf
        "The type of this packed module contains variables:@ %a"
        type_expr ty
  | Scoping_pack (lid, ty) ->
      fprintf ppf
        "The type %a in this module cannot be exported.@ " longident lid;
      fprintf ppf
        "Its type contains local dependencies:@ %a" type_expr ty
  | Extension s ->
      fprintf ppf "Uninterpreted extension '%s'." s
  | Recursive_module_require_explicit_type ->
      fprintf ppf "Recursive modules require an explicit module type."

let report_error env ppf err =
  Printtyp.wrap_printing_env env (fun () -> report_error ppf err)<|MERGE_RESOLUTION|>--- conflicted
+++ resolved
@@ -115,7 +115,10 @@
   Typedtree.sig_desc = desc; sig_loc = loc; sig_env = env
 }
 
-<<<<<<< HEAD
+let make p n i =
+  let open Variance in
+  set May_pos p (set May_neg n (set May_weak n (set Inj i null)))
+
 let merge_constraint initial_env loc sg constr =
   let lid =
     match constr with
@@ -123,13 +126,6 @@
     | Pwith_typesubst {ptype_name=s} | Pwith_modsubst (s, _) ->
         {loc = s.loc; txt=Lident s.txt}
   in
-=======
-let make p n i =
-  let open Variance in
-  set May_pos p (set May_neg n (set May_weak n (set Inj i null)))
-
-let merge_constraint initial_env loc  sg lid constr =
->>>>>>> 7334bb02
   let real_id = ref None in
   let rec merge env sg namelist row_id =
     match (sg, namelist, constr) with
@@ -146,21 +142,18 @@
             type_private = Private;
             type_manifest = None;
             type_variance =
-<<<<<<< HEAD
               List.map
-              (fun (_, v) ->
-                match v with
-                | Covariant -> true, false, false
-                | Contravariant -> false, true, true
-                | Invariant -> true, true, true
-              )
-              sdecl.ptype_params;
-            type_loc = Location.none;
-=======
-              List.map (fun (c,n) -> make (not n) (not c) false)
-              sdecl.ptype_variance;
+                (fun (_, v) ->
+                   let (c, n) =  
+                     match v with
+                     | Covariant -> true, false
+                     | Contravariant -> false, true
+                     | Invariant -> false, false
+                   in
+                   make (not n) (not c) false
+                )
+                sdecl.ptype_params;
             type_loc = sdecl.ptype_loc;
->>>>>>> 7334bb02
             type_newtype_level = None }
         and id_row = Ident.create (s^"#row") in
         let initial_env = Env.add_type id_row decl_row initial_env in
@@ -339,13 +332,8 @@
           let info = approx_modtype_info env d.pmtd_type in
           let (id, newenv) = Env.enter_modtype d.pmtd_name.txt info env in
           Sig_modtype(id, info) :: approx_sig newenv srem
-<<<<<<< HEAD
-      | Psig_open (lid, _attrs) ->
-          let (path, mty) = type_open env item.psig_loc lid in
-=======
-      | Psig_open (ovf, lid) ->
+      | Psig_open (ovf, lid, _attrs) ->
           let (path, mty) = type_open ovf env item.psig_loc lid in
->>>>>>> 7334bb02
           approx_sig mty srem
       | Psig_include (smty, _attrs) ->
           let mty = approx_modtype env smty in
@@ -521,14 +509,10 @@
         | Psig_exception sarg ->
             let (arg, decl, newenv) = Typedecl.transl_exception env sarg in
             let (trem, rem, final_env) = transl_sig newenv srem in
-<<<<<<< HEAD
+            let id = arg.cd_id in
             mksig (Tsig_exception arg) env loc :: trem,
-            Sig_exception(arg.cd_id, decl) :: rem,
-=======
-            mksig (Tsig_exception (id, name, arg)) env loc :: trem,
             (if List.exists (Ident.equal id) (get_exceptions rem) then rem
-            else Sig_exception(id, arg.exn_exn) :: rem),
->>>>>>> 7334bb02
+             else Sig_exception(id, decl) :: rem),
             final_env
         | Psig_module pmd ->
             check "module" item.psig_loc module_names pmd.pmd_name.txt;
@@ -559,20 +543,12 @@
             mksig (Tsig_modtype mtd) env loc :: trem,
             sg :: rem,
             final_env
-<<<<<<< HEAD
-        | Psig_open (lid, attrs) ->
-            let (path, newenv) = type_open env item.psig_loc lid in
-            let (trem, rem, final_env) = transl_sig newenv srem in
-            mksig (Tsig_open (path,lid,attrs)) env loc :: trem, rem, final_env
-        | Psig_include (smty, attrs) ->
-=======
-        | Psig_open (ovf, lid) ->
+        | Psig_open (ovf, lid, attrs) ->
             let (path, newenv) = type_open ovf env item.psig_loc lid in
             let (trem, rem, final_env) = transl_sig newenv srem in
-            mksig (Tsig_open (ovf, path,lid)) env loc :: trem,
+            mksig (Tsig_open (ovf, path,lid,attrs)) env loc :: trem,
             rem, final_env
-        | Psig_include smty ->
->>>>>>> 7334bb02
+        | Psig_include (smty, attrs) ->
             let tmty = transl_modtype env smty in
             let mty = tmty.mty_type in
             let sg = Subst.signature Subst.identity
@@ -583,14 +559,9 @@
               sg;
             let newenv = Env.add_signature sg env in
             let (trem, rem, final_env) = transl_sig newenv srem in
-<<<<<<< HEAD
             mksig (Tsig_include (tmty, sg, attrs)) env loc :: trem,
-            remove_values (get_values rem) sg @ rem, final_env
-=======
-            mksig (Tsig_include (tmty, sg)) env loc :: trem,
             remove_duplicates (get_values rem) (get_exceptions rem) sg @ rem,
             final_env
->>>>>>> 7334bb02
         | Psig_class cl ->
             List.iter
               (fun {pci_name = name} ->
@@ -682,7 +653,7 @@
     List.map2
       (fun pmd (id, id_loc, mty) -> (id, id_loc, transl_modtype env_c pmd.pmd_type))
       sdecls curr in
-  let ids = List.map (fun (name, _) -> Ident.create name.txt) sdecls in
+  let ids = List.map (fun x -> Ident.create x.pmd_name.txt) sdecls in
   let approx_env =
     (*
        cf #5965
@@ -698,18 +669,11 @@
       env ids
   in
   let init =
-<<<<<<< HEAD
-    List.map
-      (fun pmd->
-        (Ident.create pmd.pmd_name.txt, pmd.pmd_name, approx_modtype env pmd.pmd_type))
-      sdecls in
-=======
     List.map2
-      (fun id (name, smty) ->
-         (id, name, approx_modtype approx_env smty))
+      (fun id pmd ->
+        (id, pmd.pmd_name, approx_modtype approx_env pmd.pmd_type))
       ids sdecls
   in
->>>>>>> 7334bb02
   let env0 = make_env init in
   let dcl1 = transition env0 init in
   let env1 = make_env2 dcl1 in
@@ -1188,21 +1152,12 @@
           transl_modtype_decl modtype_names env loc pmtd
         in
         let (str_rem, sig_rem, final_env) = type_struct newenv srem in
-<<<<<<< HEAD
         mk (Tstr_modtype mtd) :: str_rem,
         sg :: sig_rem,
         final_env
-    | Pstr_open (lid, attrs) ->
-        let (path, newenv) = type_open ~toplevel env loc lid in
-        let item = mk (Tstr_open (path, lid, attrs)) in
-=======
-        (item :: str_rem,
-         Sig_modtype(id, Modtype_manifest mty.mty_type) :: sig_rem,
-         final_env)
-    | Pstr_open (ovf, lid) ->
+    | Pstr_open (ovf, lid, attrs) ->
         let (path, newenv) = type_open ovf ~toplevel env loc lid in
-        let item = mk (Tstr_open (ovf, path, lid)) in
->>>>>>> 7334bb02
+        let item = mk (Tstr_open (ovf, path, lid, attrs)) in
         let (str_rem, sig_rem, final_env) = type_struct newenv srem in
         (item :: str_rem, sig_rem, final_env)
     | Pstr_class cl ->
