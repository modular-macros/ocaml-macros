--- conflicted
+++ resolved
@@ -54,13 +54,8 @@
           Env.add_extension ~check:false id
             (Subst.extension_constructor subst desc)
             (env_from_summary s subst)
-<<<<<<< HEAD
       | Env_module(s, phase, id, desc) ->
-          Env.add_module_declaration phase id
-=======
-      | Env_module(s, id, desc) ->
-          Env.add_module_declaration ~check:false id
->>>>>>> c545e04e
+          Env.add_module_declaration ~check:false phase id
             (Subst.module_declaration subst desc)
             (env_from_summary s subst)
       | Env_modtype(s, id, desc) ->
@@ -83,16 +78,10 @@
           in
           Env.open_signature Asttypes.Override path'
             (extract_sig env md.md_type) env
-<<<<<<< HEAD
       | Env_functor_arg(Env_module(s, phase, id, desc), id')
         when Ident.same id id' ->
-          Env.add_module_declaration phase id
+          Env.add_module_declaration ~check:false phase id
             (Subst.module_declaration subst desc)
-=======
-      | Env_functor_arg(Env_module(s, id, desc), id') when Ident.same id id' ->
-          Env.add_module_declaration ~check:false
-            id (Subst.module_declaration subst desc)
->>>>>>> c545e04e
             ~arg:true (env_from_summary s subst)
       | Env_functor_arg _ -> assert false
       | Env_constraints(s, map) ->
