(**************************************************************************)
(*                                                                        *)
(*                                 OCaml                                  *)
(*                                                                        *)
(*             Xavier Leroy, projet Cristal, INRIA Rocquencourt           *)
(*                                                                        *)
(*   Copyright 1996 Institut National de Recherche en Informatique et     *)
(*     en Automatique.                                                    *)
(*                                                                        *)
(*   All rights reserved.  This file is distributed under the terms of    *)
(*   the GNU Lesser General Public License version 2.1, with the          *)
(*   special exception on linking described in the file LICENSE.          *)
(*                                                                        *)
(**************************************************************************)

(* Operations on module types *)

open Asttypes
open Path
open Types


let rec scrape env mty =
  match mty with
    Mty_ident p ->
      begin try
        scrape env (Env.find_modtype_expansion p env)
      with Not_found ->
        mty
      end
  | _ -> mty

let freshen mty =
  Subst.modtype Subst.identity mty

let rec strengthen ~aliasable env mty p =
  match scrape env mty with
    Mty_signature sg ->
      Mty_signature(strengthen_sig ~aliasable env sg p 0)
  | Mty_functor(param, arg, res)
    when !Clflags.applicative_functors && Ident.name param <> "*" ->
      Mty_functor(param, arg,
        strengthen ~aliasable:false env res (Papply(p, Pident param)))
  | mty ->
      mty

and strengthen_sig ~aliasable env sg p pos =
  match sg with
    [] -> []
<<<<<<< HEAD
  | (Sig_value(_, _, desc) as sigelt) :: rem ->
      let nextpos = match desc.val_kind with Val_prim _ -> pos | _ -> pos+1 in
      sigelt :: strengthen_sig env rem p nextpos
=======
  | (Sig_value(_, desc) as sigelt) :: rem ->
      let nextpos =
        match desc.val_kind with
        | Val_prim _ -> pos
        | _ -> pos + 1
      in
      sigelt :: strengthen_sig ~aliasable env rem p nextpos
>>>>>>> c545e04e
  | Sig_type(id, {type_kind=Type_abstract}, _) ::
    (Sig_type(id', {type_private=Private}, _) :: _ as rem)
    when Ident.name id = Ident.name id' ^ "#row" ->
      strengthen_sig ~aliasable env rem p pos
  | Sig_type(id, decl, rs) :: rem ->
      let newdecl =
        match decl.type_manifest, decl.type_private, decl.type_kind with
          Some _, Public, _ -> decl
        | Some _, Private, (Type_record _ | Type_variant _) -> decl
        | _ ->
            let manif =
              Some(Btype.newgenty(Tconstr(Pdot(p, Ident.name id, nopos),
                                          decl.type_params, ref Mnil))) in
            if decl.type_kind = Type_abstract then
              { decl with type_private = Public; type_manifest = manif }
            else
              { decl with type_manifest = manif }
      in
      Sig_type(id, newdecl, rs) :: strengthen_sig ~aliasable env rem p pos
  | (Sig_typext _ as sigelt) :: rem ->
<<<<<<< HEAD
      sigelt :: strengthen_sig env rem p (pos+1)
  | Sig_module(id, md, sf, rs) :: rem ->
=======
      sigelt :: strengthen_sig ~aliasable env rem p (pos+1)
  | Sig_module(id, md, rs) :: rem ->
>>>>>>> c545e04e
      let str =
        strengthen_decl ~aliasable env md (Pdot(p, Ident.name id, pos))
      in
<<<<<<< HEAD
      Sig_module(id, str, sf, rs)
      :: strengthen_sig
          (Env.add_module_declaration (Env.phase_of_sf sf) id md env)
          rem p (pos+1)
=======
      Sig_module(id, str, rs)
      :: strengthen_sig ~aliasable
        (Env.add_module_declaration ~check:false id md env) rem p (pos+1)
>>>>>>> c545e04e
      (* Need to add the module in case it defines manifest module types *)
  | Sig_modtype(id, decl) :: rem ->
      let newdecl =
        match decl.mtd_type with
          None ->
            {decl with mtd_type = Some(Mty_ident(Pdot(p,Ident.name id,nopos)))}
        | Some _ ->
            decl
      in
      Sig_modtype(id, newdecl) ::
      strengthen_sig ~aliasable (Env.add_modtype id decl env) rem p pos
      (* Need to add the module type in case it is manifest *)
  | (Sig_class _ as sigelt) :: rem ->
      sigelt :: strengthen_sig ~aliasable env rem p (pos+1)
  | (Sig_class_type _ as sigelt) :: rem ->
      sigelt :: strengthen_sig ~aliasable env rem p pos

and strengthen_decl ~aliasable env md p =
  match md.md_type with
  | Mty_alias _ -> md
  | _ when aliasable -> {md with md_type = Mty_alias(Mta_present, p)}
  | mty -> {md with md_type = strengthen ~aliasable env mty p}

let () = Env.strengthen := strengthen

(* In nondep_supertype, env is only used for the type it assigns to id.
   Hence there is no need to keep env up-to-date by adding the bindings
   traversed. *)

type variance = Co | Contra | Strict

let nondep_supertype env mid mty =

  let rec nondep_mty env va mty =
    match mty with
      Mty_ident p ->
        if Path.isfree mid p then
          nondep_mty env va (Env.find_modtype_expansion p env)
        else mty
    | Mty_alias(_, p) ->
        if Path.isfree mid p then
          nondep_mty env va (Env.find_module p env).md_type
        else mty
    | Mty_signature sg ->
        Mty_signature(nondep_sig env va sg)
    | Mty_functor(param, arg, res) ->
        let var_inv =
          match va with Co -> Contra | Contra -> Co | Strict -> Strict in
        Mty_functor(param, Misc.may_map (nondep_mty env var_inv) arg,
                    nondep_mty
                      (Env.add_module ~arg:true param
                         (Btype.default_mty arg) env) va res)

  and nondep_sig env va = function
    [] -> []
  | item :: rem ->
      let rem' = nondep_sig env va rem in
      match item with
        Sig_value(id, sf, d) ->
          Sig_value(id, sf,
                    {d with val_type = Ctype.nondep_type env mid d.val_type})
          :: rem'
      | Sig_type(id, d, rs) ->
          Sig_type(id, Ctype.nondep_type_decl env mid id (va = Co) d, rs)
          :: rem'
      | Sig_typext(id, ext, es) ->
          Sig_typext(id, Ctype.nondep_extension_constructor env mid ext, es)
          :: rem'
      | Sig_module(id, md, sf, rs) ->
          Sig_module(id, {md with md_type=nondep_mty env va md.md_type}, sf, rs)
          :: rem'
      | Sig_modtype(id, d) ->
          begin try
            Sig_modtype(id, nondep_modtype_decl env d) :: rem'
          with Not_found ->
            match va with
              Co -> Sig_modtype(id, {mtd_type=None; mtd_loc=Location.none;
                                     mtd_attributes=[]}) :: rem'
            | _  -> raise Not_found
          end
      | Sig_class(id, d, rs) ->
          Sig_class(id, Ctype.nondep_class_declaration env mid d, rs)
          :: rem'
      | Sig_class_type(id, d, rs) ->
          Sig_class_type(id, Ctype.nondep_cltype_declaration env mid d, rs)
          :: rem'

  and nondep_modtype_decl env mtd =
    {mtd with mtd_type = Misc.may_map (nondep_mty env Strict) mtd.mtd_type}

  in
    nondep_mty env Co mty

let enrich_typedecl env p decl =
  match decl.type_manifest with
    Some _ -> decl
  | None ->
      try
        let orig_decl = Env.find_type p env in
        if orig_decl.type_arity <> decl.type_arity
        then decl
        else {decl with type_manifest =
                Some(Btype.newgenty(Tconstr(p, decl.type_params, ref Mnil)))}
      with Not_found ->
        decl

let rec enrich_modtype env p mty =
  match mty with
    Mty_signature sg ->
      Mty_signature(List.map (enrich_item env p) sg)
  | _ ->
      mty

and enrich_item env p = function
    Sig_type(id, decl, rs) ->
      Sig_type(id,
                enrich_typedecl env (Pdot(p, Ident.name id, nopos)) decl, rs)
  | Sig_module(id, md, sf, rs) ->
      Sig_module(id,
                  {md with
                   md_type = enrich_modtype env
                       (Pdot(p, Ident.name id, nopos)) md.md_type},
                 sf,
                 rs)
  | item -> item

let rec type_paths env p mty =
  match scrape env mty with
    Mty_ident _ -> []
  | Mty_alias _ -> []
  | Mty_signature sg -> type_paths_sig env p 0 sg
  | Mty_functor _ -> []

and type_paths_sig env p pos sg =
  match sg with
    [] -> []
  | Sig_value(_id, _sf, decl) :: rem ->
      let pos' = match decl.val_kind with Val_prim _ -> pos | _ -> pos + 1 in
      type_paths_sig env p pos' rem
  | Sig_type(id, _decl, _) :: rem ->
      Pdot(p, Ident.name id, nopos) :: type_paths_sig env p pos rem
  | Sig_module(id, md, sf, _) :: rem ->
      type_paths env (Pdot(p, Ident.name id, pos)) md.md_type @
<<<<<<< HEAD
      type_paths_sig
        (Env.add_module_declaration (Env.phase_of_sf sf) id md env)
=======
      type_paths_sig (Env.add_module_declaration ~check:false id md env)
>>>>>>> c545e04e
        p (pos+1) rem
  | Sig_modtype(id, decl) :: rem ->
      type_paths_sig (Env.add_modtype id decl env) p pos rem
  | (Sig_typext _ | Sig_class _) :: rem ->
      type_paths_sig env p (pos+1) rem
  | (Sig_class_type _) :: rem ->
      type_paths_sig env p pos rem

let rec no_code_needed env mty =
  match scrape env mty with
    Mty_ident _ -> false
  | Mty_signature sg -> no_code_needed_sig env sg
  | Mty_functor(_, _, _) -> false
  | Mty_alias(Mta_absent, _) -> true
  | Mty_alias(Mta_present, _) -> false

and no_code_needed_sig env sg =
  match sg with
    [] -> true
  | Sig_value(_id, _sf, decl) :: rem ->
      begin match decl.val_kind with
      | Val_prim _ -> no_code_needed_sig env rem
      | _ -> false
      end
  | Sig_module(id, md, sf, _) :: rem ->
      no_code_needed env md.md_type &&
      no_code_needed_sig
<<<<<<< HEAD
        (Env.add_module_declaration (Env.phase_of_sf sf) id md env) rem
=======
        (Env.add_module_declaration ~check:false id md env) rem
>>>>>>> c545e04e
  | (Sig_type _ | Sig_modtype _ | Sig_class_type _) :: rem ->
      no_code_needed_sig env rem
  | (Sig_typext _ | Sig_class _) :: _ ->
      false


(* Check whether a module type may return types *)

let rec contains_type env = function
    Mty_ident path ->
      begin try match (Env.find_modtype path env).mtd_type with
      | None -> raise Exit (* PR#6427 *)
      | Some mty -> contains_type env mty
      with Not_found -> raise Exit
      end
  | Mty_signature sg ->
      contains_type_sig env sg
  | Mty_functor (_, _, body) ->
      contains_type env body
  | Mty_alias _ ->
      ()

and contains_type_sig env = List.iter (contains_type_item env)

and contains_type_item env = function
    Sig_type (_,({type_manifest = None} |
                 {type_kind = Type_abstract; type_private = Private}),_)
  | Sig_modtype _
  | Sig_typext (_, {ext_args = Cstr_record _}, _) ->
      (* We consider that extension constructors with an inlined
         record create a type (the inlined record), even though
         it would be technically safe to ignore that considering
         the current constraints which guarantee that this type
         is kept local to expressions.  *)
      raise Exit
  | Sig_module (_, {md_type = mty}, _, _) ->
      contains_type env mty
  | Sig_value _
  | Sig_type _
  | Sig_typext _
  | Sig_class _
  | Sig_class_type _ ->
      ()

let contains_type env mty =
  try contains_type env mty; false with Exit -> true


(* Remove module aliases from a signature *)

module PathSet = Set.Make (Path)
module PathMap = Map.Make (Path)
module IdentSet = Set.Make (Ident)

let rec get_prefixes = function
    Pident _ -> PathSet.empty
  | Pdot (p, _, _)
  | Papply (p, _) -> PathSet.add p (get_prefixes p)

let rec get_arg_paths = function
    Pident _ -> PathSet.empty
  | Pdot (p, _, _) -> get_arg_paths p
  | Papply (p1, p2) ->
      PathSet.add p2
        (PathSet.union (get_prefixes p2)
           (PathSet.union (get_arg_paths p1) (get_arg_paths p2)))

let rec rollback_path subst p =
  try Pident (PathMap.find p subst)
  with Not_found ->
    match p with
      Pident _ | Papply _ -> p
    | Pdot (p1, s, n) ->
        let p1' = rollback_path subst p1 in
        if Path.same p1 p1' then p else rollback_path subst (Pdot (p1', s, n))

let rec collect_ids subst bindings p =
    begin match rollback_path subst p with
      Pident id ->
        let ids =
          try collect_ids subst bindings (Ident.find_same id bindings)
          with Not_found -> IdentSet.empty
        in
        IdentSet.add id ids
    | _ -> IdentSet.empty
    end

let collect_arg_paths mty =
  let open Btype in
  let paths = ref PathSet.empty
  and subst = ref PathMap.empty
  and bindings = ref Ident.empty in
  (* let rt = Ident.create "Root" in
     and prefix = ref (Path.Pident rt) in *)
  let it_path p = paths := PathSet.union (get_arg_paths p) !paths
  and it_signature_item it si =
    type_iterators.it_signature_item it si;
    match si with
<<<<<<< HEAD
      Sig_module (id, {md_type=Mty_alias p}, _, _) ->
=======
      Sig_module (id, {md_type=Mty_alias(_, p)}, _) ->
>>>>>>> c545e04e
        bindings := Ident.add id p !bindings
    | Sig_module (id, {md_type=Mty_signature sg}, _, _) ->
        List.iter
          (function Sig_module (id', _, _, _) ->
              subst :=
                PathMap.add (Pdot (Pident id, Ident.name id', -1)) id' !subst
            | _ -> ())
          sg
    | _ -> ()
  in
  let it = {type_iterators with it_path; it_signature_item} in
  it.it_module_type it mty;
  it.it_module_type unmark_iterators mty;
  PathSet.fold (fun p -> IdentSet.union (collect_ids !subst !bindings p))
    !paths IdentSet.empty

let rec remove_aliases env excl mty =
  match mty with
    Mty_signature sg ->
      Mty_signature (remove_aliases_sig env excl sg)
  | Mty_alias _ ->
      let mty' = Env.scrape_alias env mty in
      if mty' = mty then mty else
      remove_aliases env excl mty'
  | mty ->
      mty

and remove_aliases_sig env excl sg =
  match sg with
    [] -> []
  | Sig_module(id, md, sf, rs) :: rem  ->
      let mty =
        match md.md_type with
          Mty_alias _ when IdentSet.mem id excl ->
            md.md_type
        | mty ->
            remove_aliases env excl mty
      in
      Sig_module(id, {md with md_type = mty} , sf, rs) ::
      remove_aliases_sig
        (Env.add_module_with_phase (Env.phase_of_sf sf) id mty env) excl rem
  | Sig_modtype(id, mtd) :: rem ->
      Sig_modtype(id, mtd) ::
      remove_aliases_sig (Env.add_modtype id mtd env) excl rem
  | it :: rem ->
      it :: remove_aliases_sig env excl rem

let remove_aliases env sg =
  let excl = collect_arg_paths sg in
  (* PathSet.iter (fun p -> Format.eprintf "%a@ " Printtyp.path p) excl;
  Format.eprintf "@."; *)
  remove_aliases env excl sg<|MERGE_RESOLUTION|>--- conflicted
+++ resolved
@@ -47,19 +47,13 @@
 and strengthen_sig ~aliasable env sg p pos =
   match sg with
     [] -> []
-<<<<<<< HEAD
   | (Sig_value(_, _, desc) as sigelt) :: rem ->
-      let nextpos = match desc.val_kind with Val_prim _ -> pos | _ -> pos+1 in
-      sigelt :: strengthen_sig env rem p nextpos
-=======
-  | (Sig_value(_, desc) as sigelt) :: rem ->
       let nextpos =
         match desc.val_kind with
         | Val_prim _ -> pos
-        | _ -> pos + 1
+        | _ -> pos+1
       in
       sigelt :: strengthen_sig ~aliasable env rem p nextpos
->>>>>>> c545e04e
   | Sig_type(id, {type_kind=Type_abstract}, _) ::
     (Sig_type(id', {type_private=Private}, _) :: _ as rem)
     when Ident.name id = Ident.name id' ^ "#row" ->
@@ -80,26 +74,16 @@
       in
       Sig_type(id, newdecl, rs) :: strengthen_sig ~aliasable env rem p pos
   | (Sig_typext _ as sigelt) :: rem ->
-<<<<<<< HEAD
-      sigelt :: strengthen_sig env rem p (pos+1)
+      sigelt :: strengthen_sig ~aliasable env rem p (pos+1)
   | Sig_module(id, md, sf, rs) :: rem ->
-=======
-      sigelt :: strengthen_sig ~aliasable env rem p (pos+1)
-  | Sig_module(id, md, rs) :: rem ->
->>>>>>> c545e04e
       let str =
         strengthen_decl ~aliasable env md (Pdot(p, Ident.name id, pos))
       in
-<<<<<<< HEAD
       Sig_module(id, str, sf, rs)
-      :: strengthen_sig
-          (Env.add_module_declaration (Env.phase_of_sf sf) id md env)
+      :: strengthen_sig ~aliasable
+          (Env.add_module_declaration ~check:false (Env.phase_of_sf sf)
+            id md env)
           rem p (pos+1)
-=======
-      Sig_module(id, str, rs)
-      :: strengthen_sig ~aliasable
-        (Env.add_module_declaration ~check:false id md env) rem p (pos+1)
->>>>>>> c545e04e
       (* Need to add the module in case it defines manifest module types *)
   | Sig_modtype(id, decl) :: rem ->
       let newdecl =
@@ -243,12 +227,8 @@
       Pdot(p, Ident.name id, nopos) :: type_paths_sig env p pos rem
   | Sig_module(id, md, sf, _) :: rem ->
       type_paths env (Pdot(p, Ident.name id, pos)) md.md_type @
-<<<<<<< HEAD
       type_paths_sig
-        (Env.add_module_declaration (Env.phase_of_sf sf) id md env)
-=======
-      type_paths_sig (Env.add_module_declaration ~check:false id md env)
->>>>>>> c545e04e
+        (Env.add_module_declaration ~check:false (Env.phase_of_sf sf) id md env)
         p (pos+1) rem
   | Sig_modtype(id, decl) :: rem ->
       type_paths_sig (Env.add_modtype id decl env) p pos rem
@@ -276,11 +256,8 @@
   | Sig_module(id, md, sf, _) :: rem ->
       no_code_needed env md.md_type &&
       no_code_needed_sig
-<<<<<<< HEAD
-        (Env.add_module_declaration (Env.phase_of_sf sf) id md env) rem
-=======
-        (Env.add_module_declaration ~check:false id md env) rem
->>>>>>> c545e04e
+        (Env.add_module_declaration ~check:false (Env.phase_of_sf sf) id md env)
+        rem
   | (Sig_type _ | Sig_modtype _ | Sig_class_type _) :: rem ->
       no_code_needed_sig env rem
   | (Sig_typext _ | Sig_class _) :: _ ->
@@ -379,11 +356,7 @@
   and it_signature_item it si =
     type_iterators.it_signature_item it si;
     match si with
-<<<<<<< HEAD
-      Sig_module (id, {md_type=Mty_alias p}, _, _) ->
-=======
-      Sig_module (id, {md_type=Mty_alias(_, p)}, _) ->
->>>>>>> c545e04e
+      Sig_module (id, {md_type=Mty_alias (_, p)}, _, _) ->
         bindings := Ident.add id p !bindings
     | Sig_module (id, {md_type=Mty_signature sg}, _, _) ->
         List.iter
