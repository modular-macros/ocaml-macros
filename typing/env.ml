(**************************************************************************)
(*                                                                        *)
(*                                 OCaml                                  *)
(*                                                                        *)
(*             Xavier Leroy, projet Cristal, INRIA Rocquencourt           *)
(*                                                                        *)
(*   Copyright 1996 Institut National de Recherche en Informatique et     *)
(*     en Automatique.                                                    *)
(*                                                                        *)
(*   All rights reserved.  This file is distributed under the terms of    *)
(*   the GNU Lesser General Public License version 2.1, with the          *)
(*   special exception on linking described in the file LICENSE.          *)
(*                                                                        *)
(**************************************************************************)

(* Environment handling *)

open Cmi_format
open Config
open Misc
open Asttypes
open Longident
open Path
open Types
open Btype

let add_delayed_check_forward = ref (fun _ -> assert false)

let value_declarations : ((string * Location.t), (unit -> unit)) Hashtbl.t =
  Hashtbl.create 16
    (* This table is used to usage of value declarations.  A declaration is
       identified with its name and location.  The callback attached to a
       declaration is called whenever the value is used explicitly
       (lookup_value) or implicitly (inclusion test between signatures,
       cf Includemod.value_descriptions). *)

let type_declarations = Hashtbl.create 16
let module_declarations = Hashtbl.create 16

type constructor_usage = Positive | Pattern | Privatize
type constructor_usages =
    {
     mutable cu_positive: bool;
     mutable cu_pattern: bool;
     mutable cu_privatize: bool;
    }
let add_constructor_usage cu = function
  | Positive -> cu.cu_positive <- true
  | Pattern -> cu.cu_pattern <- true
  | Privatize -> cu.cu_privatize <- true
let constructor_usages () =
  {cu_positive = false; cu_pattern = false; cu_privatize = false}

let used_constructors :
    (string * Location.t * string, (constructor_usage -> unit)) Hashtbl.t
  = Hashtbl.create 16

let prefixed_sg = Hashtbl.create 113

type error =
  | Illegal_renaming of string * string * string
  | Inconsistent_import of string * string * string
  | Need_recursive_types of string * string
  | Depend_on_unsafe_string_unit of string * string
  | Missing_module of Location.t * Path.t * Path.t
  | Illegal_value_name of Location.t * string

exception Error of error

let error err = raise (Error err)

let phase_of_sf = function
  | Nonstatic -> 0
  | Static -> 1
let sf_of_phase = function
  | 0 -> Nonstatic
  | 1 -> Static
  | _ -> assert false

module EnvLazy : sig
  type ('a,'b) t

  val force : ('a -> 'b) -> ('a,'b) t -> 'b
  val create : 'a -> ('a,'b) t
  val get_arg : ('a,'b) t -> 'a option

end  = struct

  type ('a,'b) t = ('a,'b) eval ref

  and ('a,'b) eval =
      Done of 'b
    | Raise of exn
    | Thunk of 'a

  let force f x =
    match !x with
        Done x -> x
      | Raise e -> raise e
      | Thunk e ->
          try
            let y = f e in
            x := Done y;
            y
          with e ->
            x := Raise e;
            raise e

  let get_arg x =
    match !x with Thunk a -> Some a | _ -> None

  let create x =
    ref (Thunk x)

end

module PathMap = Map.Make(Path)

type summary =
    Env_empty
  | Env_value of summary * phase * Ident.t * value_description
  | Env_type of summary * Ident.t * type_declaration
  | Env_extension of summary * Ident.t * extension_constructor
  | Env_module of summary * phase * Ident.t * module_declaration
  | Env_modtype of summary * Ident.t * modtype_declaration
  | Env_class of summary * Ident.t * class_declaration
  | Env_cltype of summary * Ident.t * class_type_declaration
  | Env_open of summary * Path.t
  | Env_functor_arg of summary * Ident.t
  | Env_constraints of summary * type_declaration PathMap.t

module EnvTbl =
  struct
    (* A table indexed by identifier, with an extra slot to record usage. *)
    type 'a t = ('a * (unit -> unit)) Ident.tbl

    let empty = Ident.empty
    let nothing = fun () -> ()

    let already_defined wrap s tbl x =
      wrap (try Some (fst (Ident.find_name s tbl), x) with Not_found -> None)

    let add slot wrap id x tbl ref_tbl =
      let slot =
        match slot with
        | None -> nothing
        | Some f ->
          (fun () ->
             let s = Ident.name id in
             f s (already_defined wrap s ref_tbl x)
          )
      in
      Ident.add id (x, slot) tbl

    let find_same_not_using id tbl =
      fst (Ident.find_same id tbl)

    let find_same id tbl =
      let (x, slot) = Ident.find_same id tbl in
      slot ();
      x

    let find_name s tbl =
      let (x, slot) = Ident.find_name s tbl in
      slot ();
      x

    let find_all s tbl =
      Ident.find_all s tbl

    let fold_name f = Ident.fold_name (fun k (d,_) -> f k d)
    let keys tbl = Ident.fold_all (fun k _ accu -> k::accu) tbl []
  end

type type_descriptions =
    constructor_description list * label_description list

let in_signature_flag = 0x01
let implicit_coercion_flag = 0x02
let in_toplevel_splice_flag = 0x04
let in_macro_flag = 0x08

type stage = int

type t = {
  values: (Path.t * value_description) EnvTbl.t;
  phases: (Path.t * phase) EnvTbl.t;
  stages: (Path.t * stage) EnvTbl.t;
  constrs: constructor_description EnvTbl.t;
  labels: label_description EnvTbl.t;
  types: (Path.t * (type_declaration * type_descriptions)) EnvTbl.t;
  modules: (Path.t * module_declaration) EnvTbl.t;
  modtypes: (Path.t * modtype_declaration) EnvTbl.t;
  components: (Path.t * module_components) EnvTbl.t;
  classes: (Path.t * class_declaration) EnvTbl.t;
  cltypes: (Path.t * class_type_declaration) EnvTbl.t;
  functor_args: unit Ident.tbl;
  summary: summary;
  local_constraints: type_declaration PathMap.t;
  gadt_instances: (int * TypeSet.t ref) list;
  flags: int;
  cur_env_phase: phase;
  cur_env_stage: stage;
}

and module_components =
  {
    deprecated: string option;
    loc: Location.t;
    comps: (t * Subst.t * Path.t * Types.module_type, module_components_repr)
           EnvLazy.t;
  }

and module_components_repr =
    Structure_comps of structure_components
  | Functor_comps of functor_components

and structure_components = {
  mutable comp_values: (string, (value_description * Path.pos)) Tbl.t;
  mutable comp_phases: (string, (phase * Path.pos)) Tbl.t;
  mutable comp_stages: (string, (stage * Path.pos)) Tbl.t;
  mutable comp_constrs:
    (string, (constructor_description * Path.pos) list) Tbl.t;
  mutable comp_labels: (string, (label_description * Path.pos) list) Tbl.t;
  mutable comp_types:
   (string, ((type_declaration * type_descriptions) * Path.pos)) Tbl.t;
  mutable comp_modules:
   (string,
    ((Subst.t * Types.module_type,module_type) EnvLazy.t * Path.pos)) Tbl.t;
  mutable comp_modtypes: (string, (modtype_declaration * Path.pos)) Tbl.t;
  mutable comp_components: (string, (module_components * Path.pos)) Tbl.t;
  mutable comp_classes: (string, (class_declaration * Path.pos)) Tbl.t;
  mutable comp_cltypes: (string, (class_type_declaration * Path.pos)) Tbl.t
}

and functor_components = {
  fcomp_param: Ident.t;                 (* Formal parameter *)
  fcomp_arg: module_type option;        (* Argument signature *)
  fcomp_res: module_type;               (* Result signature *)
  fcomp_cache: (Path.t, module_components) Hashtbl.t;  (* For memoization *)
  fcomp_subst_cache: (Path.t, module_type) Hashtbl.t
}

let copy_local ~from env =
  { env with
    local_constraints = from.local_constraints;
    gadt_instances = from.gadt_instances;
    flags = from.flags }

let cur_phase env = env.cur_env_phase
and with_phase phase env = {env with cur_env_phase = phase}

(* Increase or decrease phase of environment *)
let with_phase_up env =
  with_phase (cur_phase env + 1) env

let with_phase_down env =
  with_phase (cur_phase env - 1) env

let cur_stage env = env.cur_env_stage
and with_stage stage env = {env with cur_env_stage = stage}

(* Increase or decrease stage of environment *)
let with_stage_up env =
  with_stage (cur_stage env + 1) env

let with_stage_down env =
  with_stage (cur_stage env - 1) env

let is_in_toplevel_splice env = env.flags land in_toplevel_splice_flag <> 0
let in_toplevel_splice b env =
  let flags =
    if b then env.flags lor in_toplevel_splice_flag
    else env.flags land (lnot in_toplevel_splice_flag)
  in
  {env with flags}
let is_in_macro env = env.flags land in_macro_flag <> 0
let in_macro b env =
  let flags =
    if b then env.flags lor in_macro_flag
    else env.flags land (lnot in_macro_flag)
  in
  {env with flags}

let same_constr = ref (fun _ _ _ -> assert false)

(* Helper to decide whether to report an identifier shadowing
   by some 'open'. For labels and constructors, we do not report
   if the two elements are from the same re-exported declaration.

   Later, one could also interpret some attributes on value and
   type declarations to silence the shadowing warnings. *)

let check_shadowing env = function
  | `Constructor (Some (c1, c2))
    when not (!same_constr env c1.cstr_res c2.cstr_res) ->
      Some "constructor"
  | `Label (Some (l1, l2))
    when not (!same_constr env l1.lbl_res l2.lbl_res) ->
      Some "label"
  | `Value (Some _) -> Some "value"
  | `Type (Some _) -> Some "type"
  | `Module (Some _) | `Component (Some _) -> Some "module"
  | `Module_type (Some _) -> Some "module type"
  | `Class (Some _) -> Some "class"
  | `Class_type (Some _) -> Some "class type"
  | `Constructor _ | `Label _
  | `Value None | `Type None | `Module None | `Module_type None
  | `Class None | `Class_type None | `Component None ->
      None

let subst_modtype_maker (subst, mty) = Subst.modtype subst mty

let empty = {
  values = EnvTbl.empty; constrs = EnvTbl.empty;
  labels = EnvTbl.empty; types = EnvTbl.empty;
  modules = EnvTbl.empty; modtypes = EnvTbl.empty;
  components = EnvTbl.empty; classes = EnvTbl.empty;
  cltypes = EnvTbl.empty;
  phases = EnvTbl.empty; stages = EnvTbl.empty;
  summary = Env_empty; local_constraints = PathMap.empty; gadt_instances = [];
  flags = 0;
  functor_args = Ident.empty;
  cur_env_phase = 0; cur_env_stage = 0;
 }

let in_signature b env =
  let flags =
    if b then env.flags lor in_signature_flag
    else env.flags land (lnot in_signature_flag)
  in
  {env with flags}

let implicit_coercion env =
  {env with flags = env.flags lor implicit_coercion_flag}

let is_in_signature env = env.flags land in_signature_flag <> 0
let is_implicit_coercion env = env.flags land implicit_coercion_flag <> 0

let diff_keys is_local tbl1 tbl2 =
  let keys2 = EnvTbl.keys tbl2 in
  List.filter
    (fun id ->
      is_local (EnvTbl.find_same_not_using id tbl2) &&
      try ignore (EnvTbl.find_same_not_using id tbl1); false
      with Not_found -> true)
    keys2

let is_ident = function
    Pident _ -> true
  | Pdot _ | Papply _ -> false

let is_local (p, _) = is_ident p

let is_local_ext = function
  | {cstr_tag = Cstr_extension(p, _)} -> is_ident p
  | _ -> false

let diff env1 env2 =
  diff_keys is_local env1.values env2.values @
  diff_keys is_local_ext env1.constrs env2.constrs @
  diff_keys is_local env1.modules env2.modules @
  diff_keys is_local env1.classes env2.classes

(* Forward declarations *)

let components_of_module' =
  ref ((fun ~deprecated:_ ~loc:__env _sub _path _mty -> assert false) :
         deprecated:string option -> loc:Location.t -> t -> Subst.t ->
       Path.t -> module_type ->
       module_components)
let components_of_module_maker' =
  ref ((fun (_env, _sub, _path, _mty) -> assert false) :
          t * Subst.t * Path.t * module_type -> module_components_repr)
let components_of_functor_appl' =
  ref ((fun _f _env _p1 _p2 -> assert false) :
          functor_components -> t -> Path.t -> Path.t -> module_components)
let check_modtype_inclusion =
  (* to be filled with Includemod.check_modtype_inclusion *)
  ref ((fun _env _mty1 _path1 _mty2 -> assert false) :
          t -> module_type -> Path.t -> module_type -> unit)
let strengthen =
  (* to be filled with Mtype.strengthen *)
  ref ((fun ~aliasable:_ _env _mty _path -> assert false) :
         aliasable:bool -> t -> module_type -> Path.t -> module_type)

let md md_type =
  {md_type; md_attributes=[]; md_loc=Location.none}

let get_components c =
  EnvLazy.force !components_of_module_maker' c.comps


(* The name of the compilation unit currently compiled.
   "" if outside a compilation unit. *)

let current_unit = ref ""

(* Persistent structure descriptions *)

type pers_struct =
  { ps_name: string;
    ps_sig: signature Lazy.t;
    ps_comps: module_components;
    ps_crcs: (string * Digest.t option) list;
    ps_filename: string;
    ps_flags: pers_flags list }

let persistent_structures =
  (Hashtbl.create 17 : (string, pers_struct option) Hashtbl.t)

(* Consistency between persistent structures *)

let crc_units = Consistbl.create()

module StringSet =
  Set.Make(struct type t = string let compare = String.compare end)

let imported_units = ref StringSet.empty

let add_import s =
  imported_units := StringSet.add s !imported_units

let imported_opaque_units = ref StringSet.empty

let add_imported_opaque s =
  imported_opaque_units := StringSet.add s !imported_opaque_units

let clear_imports () =
  Consistbl.clear crc_units;
  imported_units := StringSet.empty;
  imported_opaque_units := StringSet.empty

let check_consistency ps =
  try
    List.iter
      (fun (name, crco) ->
         match crco with
            None -> ()
          | Some crc ->
              add_import name;
              Consistbl.check crc_units name crc ps.ps_filename)
      ps.ps_crcs;
  with Consistbl.Inconsistency(name, source, auth) ->
    error (Inconsistent_import(name, auth, source))

(* Reading persistent structures from .cmi files *)

let save_pers_struct crc ps =
  let modname = ps.ps_name in
  Hashtbl.add persistent_structures modname (Some ps);
  List.iter
    (function
        | Rectypes -> ()
        | Deprecated _ -> ()
        | Unsafe_string -> ()
        | Opaque -> add_imported_opaque modname)
    ps.ps_flags;
  Consistbl.set crc_units modname crc ps.ps_filename;
  add_import modname

module Persistent_signature = struct
  type t =
    { filename : string;
      cmi : Cmi_format.cmi_infos }

  let load = ref (fun ~unit_name ->
    let unlifted_name = Ident.unlift_string unit_name in
    match find_in_path_uncap !load_path (unlifted_name ^ ".cmi") with
    | filename -> Some { filename; cmi = read_cmi filename }
    | exception Not_found -> None)
end

let acknowledge_pers_struct check modname
      { Persistent_signature.filename; cmi } =
  let name = cmi.cmi_name in
  let sign = cmi.cmi_sign in
  let crcs = cmi.cmi_crcs in
  let flags = cmi.cmi_flags in
  let deprecated =
    List.fold_left (fun acc -> function Deprecated s -> Some s | _ -> acc) None
      flags
  in
  (* Check module name (ignoring lifting symbol) *)
  if name <> Ident.unlift_string modname then
    error (Illegal_renaming(modname, name, filename));
  let comps =
      !components_of_module' ~deprecated ~loc:Location.none empty
        Subst.identity (Pident(Ident.create_persistent modname))
                             (Mty_signature sign)
  in
  let ps = { ps_name = modname;
             ps_sig = lazy (Subst.signature Subst.identity sign);
             ps_comps = comps;
             ps_crcs = crcs;
             ps_filename = filename;
             ps_flags = flags;
           } in
  List.iter
    (function
        | Rectypes ->
            if not !Clflags.recursive_types then
              error (Need_recursive_types(ps.ps_name, !current_unit))
        | Unsafe_string ->
            if Config.safe_string then
              error (Depend_on_unsafe_string_unit (ps.ps_name, !current_unit));
        | Deprecated _ -> ()
        | Opaque -> add_imported_opaque modname)
    ps.ps_flags;
  if check then check_consistency ps;
  Hashtbl.add persistent_structures modname (Some ps);
  ps

let read_pers_struct check modname filename =
  add_import modname;
  let cmi = read_cmi filename in
  acknowledge_pers_struct check modname
    { Persistent_signature.filename; cmi }

let can_load_cmis = ref true
let without_cmis f x =
  Misc.(protect_refs [R (can_load_cmis, false)] (fun () -> f x))

let find_pers_struct check name =
  if name = "*predef*" then raise Not_found;
  match Hashtbl.find persistent_structures name with
  | Some ps -> ps
  | None -> raise Not_found
  | exception Not_found when !can_load_cmis ->
      let ps =
        match !Persistent_signature.load ~unit_name:name with
        | Some ps -> ps
        | None ->
          Hashtbl.add persistent_structures name None;
          raise Not_found
      in
      add_import name;
      acknowledge_pers_struct check name ps

(* Emits a warning if there is no valid cmi for name *)
let check_pers_struct name =
  try
    ignore (find_pers_struct false name)
  with
  | Not_found ->
      let warn = Warnings.No_cmi_file(name, None) in
        Location.prerr_warning Location.none warn
  | Cmi_format.Error err ->
      let msg = Format.asprintf "%a" Cmi_format.report_error err in
      let warn = Warnings.No_cmi_file(name, Some msg) in
        Location.prerr_warning Location.none warn
  | Error err ->
      let msg =
        match err with
        | Illegal_renaming(name, ps_name, filename) ->
            Format.asprintf
              " %a@ contains the compiled interface for @ \
               %s when %s was expected"
              Location.print_filename filename ps_name name
        | Inconsistent_import _ -> assert false
        | Need_recursive_types(name, _) ->
            Format.sprintf
              "%s uses recursive types"
              name
        | Depend_on_unsafe_string_unit (name, _) ->
            Printf.sprintf "%s uses -unsafe-string"
              name
        | Missing_module _ -> assert false
        | Illegal_value_name _ -> assert false
      in
      let warn = Warnings.No_cmi_file(name, Some msg) in
        Location.prerr_warning Location.none warn

let read_pers_struct modname filename =
  read_pers_struct true modname filename

let find_pers_struct name =
  find_pers_struct true name

let check_pers_struct name =
  if not (Hashtbl.mem persistent_structures name) then begin
    (* PR#6843: record the weak dependency ([add_import]) regardless of
       whether the check suceeds, to help make builds more
       deterministic. *)
    add_import name;
    if (Warnings.is_active (Warnings.No_cmi_file("", None))) then
      !add_delayed_check_forward
        (fun () -> check_pers_struct name)
  end

let reset_cache () =
  current_unit := "";
  Hashtbl.clear persistent_structures;
  clear_imports ();
  Hashtbl.clear value_declarations;
  Hashtbl.clear type_declarations;
  Hashtbl.clear module_declarations;
  Hashtbl.clear used_constructors;
  Hashtbl.clear prefixed_sg

let reset_cache_toplevel () =
  (* Delete 'missing cmi' entries from the cache. *)
  let l =
    Hashtbl.fold
      (fun name r acc -> if r = None then name :: acc else acc)
      persistent_structures []
  in
  List.iter (Hashtbl.remove persistent_structures) l;
  Hashtbl.clear value_declarations;
  Hashtbl.clear type_declarations;
  Hashtbl.clear module_declarations;
  Hashtbl.clear used_constructors;
  Hashtbl.clear prefixed_sg


let set_unit_name name =
  current_unit := name

let get_unit_name () =
  !current_unit

(* Lookup by identifier *)

let rec find_module_descr path env =
  match path with
    Pident id ->
      begin try
        let (_p, desc) = EnvTbl.find_same id env.components
        in desc
      with Not_found ->
        if Ident.persistent id && not (Ident.name id = !current_unit)
        then (find_pers_struct (Ident.name id)).ps_comps
        else raise Not_found
      end
  | Pdot(p, s, _pos) ->
      begin match get_components (find_module_descr p env) with
        Structure_comps c ->
          let (descr, _pos) = Tbl.find s c.comp_components in
          descr
      | Functor_comps _ ->
         raise Not_found
      end
  | Papply(p1, p2) ->
      begin match get_components (find_module_descr p1 env) with
        Functor_comps f ->
          !components_of_functor_appl' f env p1 p2
      | Structure_comps _ ->
          raise Not_found
      end

let find proj1 proj2 path env =
  match path with
    Pident id ->
      let (_p, data) = EnvTbl.find_same id (proj1 env)
      in data
  | Pdot(p, s, _pos) ->
      begin match get_components (find_module_descr p env) with
        Structure_comps c ->
          let (data, _pos) = Tbl.find s (proj2 c) in data
      | Functor_comps _ ->
          raise Not_found
      end
  | Papply _ ->
      raise Not_found

let find_value =
  find (fun env -> env.values) (fun sc -> sc.comp_values)
and find_stage path env =
  try
    find (fun env -> env.stages) (fun sc -> sc.comp_stages) path env
  with Not_found -> 0
and find_type_full =
  find (fun env -> env.types) (fun sc -> sc.comp_types)
and find_modtype =
  find (fun env -> env.modtypes) (fun sc -> sc.comp_modtypes)
and find_class =
  find (fun env -> env.classes) (fun sc -> sc.comp_classes)
and find_cltype =
  find (fun env -> env.cltypes) (fun sc -> sc.comp_cltypes)

let type_of_cstr path = function
  | {cstr_inlined = Some d; _} ->
      (d, ([], List.map snd (Datarepr.labels_of_type path d)))
  | _ ->
      assert false

let find_type_full path env =
  match Path.constructor_typath path with
  | Regular p ->
      (try (PathMap.find p env.local_constraints, ([], []))
       with Not_found -> find_type_full p env)
  | Cstr (ty_path, s) ->
      let (_, (cstrs, _)) =
        try find_type_full ty_path env
        with Not_found -> assert false
      in
      let cstr =
        try List.find (fun cstr -> cstr.cstr_name = s) cstrs
        with Not_found -> assert false
      in
      type_of_cstr path cstr
  | LocalExt id ->
      let cstr =
        try EnvTbl.find_same id env.constrs
        with Not_found -> assert false
      in
      type_of_cstr path cstr
  | Ext (mod_path, s) ->
      let comps =
        try find_module_descr mod_path env
        with Not_found -> assert false
      in
      let comps =
        match get_components comps with
        | Structure_comps c -> c
        | Functor_comps _ -> assert false
      in
      let exts =
        List.filter
          (function ({cstr_tag=Cstr_extension _}, _) -> true | _ -> false)
          (try Tbl.find s comps.comp_constrs
           with Not_found -> assert false)
      in
      match exts with
      | [(cstr, _)] -> type_of_cstr path cstr
      | _ -> assert false

let find_type p env =
  fst (find_type_full p env)
let find_type_descrs p env =
  snd (find_type_full p env)

let find_module ~alias path env =
  match path with
    Pident id ->
      begin try
        let (_p, data) = EnvTbl.find_same id env.modules
        in data
      with Not_found ->
        if Ident.persistent id && not (Ident.name id = !current_unit) then
          let ps = find_pers_struct (Ident.name id) in
          md (Mty_signature(Lazy.force ps.ps_sig))
        else raise Not_found
      end
  | Pdot(p, s, _pos) ->
      begin match get_components (find_module_descr p env) with
        Structure_comps c ->
          let (data, _pos) = Tbl.find s c.comp_modules in
          md (EnvLazy.force subst_modtype_maker data)
      | Functor_comps _ ->
          raise Not_found
      end
  | Papply(p1, p2) ->
      let desc1 = find_module_descr p1 env in
      begin match get_components desc1 with
        Functor_comps f ->
          md begin match f.fcomp_res with
          | Mty_alias _ as mty -> mty
          | mty ->
              if alias then mty else
              try
                Hashtbl.find f.fcomp_subst_cache p2
              with Not_found ->
                let mty =
                  Subst.modtype
                    (Subst.add_module f.fcomp_param p2 Subst.identity)
                    f.fcomp_res in
                Hashtbl.add f.fcomp_subst_cache p2 mty;
                mty
          end
      | Structure_comps _ ->
          raise Not_found
      end

let required_globals = ref []
let reset_required_globals () = required_globals := []
let get_required_globals () = !required_globals
let add_required_global id =
  if Ident.global id && not !Clflags.transparent_modules
  && not (List.exists (Ident.same id) !required_globals)
  then required_globals := id :: !required_globals

let rec normalize_path lax env path =
  let path =
    match path with
      Pdot(p, s, pos) ->
        Pdot(normalize_path lax env p, s, pos)
    | Papply(p1, p2) ->
        Papply(normalize_path lax env p1, normalize_path true env p2)
    | _ -> path
  in
  try match find_module ~alias:true path env with
    {md_type=Mty_alias(_, path1)} ->
      let path' = normalize_path lax env path1 in
      if lax || !Clflags.transparent_modules then path' else
      let id = Path.head path in
      if Ident.global id && not (Ident.same id (Path.head path'))
      then add_required_global id;
      path'
  | _ -> path
  with Not_found when lax
  || (match path with Pident id -> not (Ident.persistent id) | _ -> true) ->
      path

let normalize_path oloc env path =
  try normalize_path (oloc = None) env path
  with Not_found ->
    match oloc with None -> assert false
    | Some loc ->
        raise (Error(Missing_module(loc, path, normalize_path true env path)))

let normalize_path_prefix oloc env path =
  match path with
    Pdot(p, s, pos) ->
      Pdot(normalize_path oloc env p, s, pos)
  | Pident _ ->
      path
  | Papply _ ->
      assert false


let find_module = find_module ~alias:false

(* Find the manifest type associated to a type when appropriate:
   - the type should be public or should have a private row,
   - the type should have an associated manifest type. *)
let find_type_expansion path env =
  let decl = find_type path env in
  match decl.type_manifest with
  | Some body when decl.type_private = Public
              || decl.type_kind <> Type_abstract
              || Btype.has_constr_row body ->
                  (decl.type_params, body, may_map snd decl.type_newtype_level)
  (* The manifest type of Private abstract data types without
     private row are still considered unknown to the type system.
     Hence, this case is caught by the following clause that also handles
     purely abstract data types without manifest type definition. *)
  | _ -> raise Not_found

(* Find the manifest type information associated to a type, i.e.
   the necessary information for the compiler's type-based optimisations.
   In particular, the manifest type associated to a private abstract type
   is revealed for the sake of compiler's type-based optimisations. *)
let find_type_expansion_opt path env =
  let decl = find_type path env in
  match decl.type_manifest with
  (* The manifest type of Private abstract data types can still get
     an approximation using their manifest type. *)
  | Some body -> (decl.type_params, body, may_map snd decl.type_newtype_level)
  | _ -> raise Not_found

let find_modtype_expansion path env =
  match (find_modtype path env).mtd_type with
  | None -> raise Not_found
  | Some mty -> mty

let rec is_functor_arg path env =
  match path with
    Pident id ->
      begin try Ident.find_same id env.functor_args; true
      with Not_found -> false
      end
  | Pdot (p, _s, _) -> is_functor_arg p env
  | Papply _ -> true

(* Lookup by name *)

exception Recmodule

let report_deprecated ?loc p deprecated =
  match loc, deprecated with
  | Some loc, Some txt ->
      let txt = if txt = "" then "" else "\n" ^ txt in
      Location.prerr_warning loc
        (Warnings.Deprecated (Printf.sprintf "module %s%s"
                                (Path.name p) txt))
  | _ -> ()

let mark_module_used env name loc =
  if not (is_implicit_coercion env) then
    try Hashtbl.find module_declarations (name, loc) ()
    with Not_found -> ()

let rec lookup_module_descr_aux ?loc lid env =
  match lid with
    Lident s ->
      begin try
        EnvTbl.find_name s env.components
      with Not_found ->
        if s = !current_unit then raise Not_found;
        let ps = find_pers_struct s in
        (Pident(Ident.create_persistent s), ps.ps_comps)
      end
  | Lglobal s ->
      if s = !current_unit then raise Not_found;
      let ps = find_pers_struct s in
      (Pident (Ident.create_persistent s), ps.ps_comps)
  | Ldot(l, s) ->
      let (p, descr) = lookup_module_descr ?loc l env in
      begin match get_components descr with
        Structure_comps c ->
          let (descr, pos) = Tbl.find s c.comp_components in
          (Pdot(p, s, pos), descr)
      | Functor_comps _ ->
          raise Not_found
      end
  | Lapply(l1, l2) ->
      let (p1, desc1) = lookup_module_descr ?loc l1 env in
      let p2 = lookup_module ~load:true ?loc l2 env in
      let {md_type=mty2} = find_module p2 env in
      begin match get_components desc1 with
        Functor_comps f ->
          Misc.may (!check_modtype_inclusion env mty2 p2) f.fcomp_arg;
          (Papply(p1, p2), !components_of_functor_appl' f env p1 p2)
      | Structure_comps _ ->
          raise Not_found
      end
  | Lfrommacro _ ->
      (* should not happen *)
      assert false

and lookup_module_descr ?loc lid env =
  let (p, comps) as res = lookup_module_descr_aux ?loc lid env in
  mark_module_used env (Path.last p) comps.loc;
(*
  Format.printf "USE module %s at %a@." (Path.last p)
    Location.print comps.loc;
*)
  report_deprecated ?loc p comps.deprecated;
  res

and lookup_module ~load ?loc lid env : Path.t =
  match lid with
    Lident s ->
      begin try
        let (p, {md_type; md_attributes; md_loc}) =
          EnvTbl.find_name s env.modules
        in
        mark_module_used env s md_loc;
        begin match md_type with
        | Mty_ident (Path.Pident id) when Ident.name id = "#recmod#" ->
          (* see #5965 *)
          raise Recmodule
        | _ -> ()
        end;
        report_deprecated ?loc p
          (Builtin_attributes.deprecated_of_attrs md_attributes);
        p
      with Not_found ->
        if s = !current_unit then raise Not_found;
        let p = Pident(Ident.create_persistent s) in
        if !Clflags.transparent_modules && not load then check_pers_struct s
        else begin
          let ps = find_pers_struct s in
          report_deprecated ?loc p ps.ps_comps.deprecated
        end;
        p
      end
  | Lglobal s ->
      if s = !current_unit then raise Not_found;
      let p = Pident(Ident.create_persistent s) in
      if !Clflags.transparent_modules && not load then check_pers_struct s
      else begin
        let ps = find_pers_struct s in
        report_deprecated ?loc p ps.ps_comps.deprecated
      end;
      p
  | Ldot(l, s) ->
      let (p, descr) = lookup_module_descr ?loc l env in
      begin match get_components descr with
        Structure_comps c ->
          let (_data, pos) = Tbl.find s c.comp_modules in
          let (comps, _) = Tbl.find s c.comp_components in
          mark_module_used env s comps.loc;
          let p = Pdot(p, s, pos) in
          report_deprecated ?loc p comps.deprecated;
          p
      | Functor_comps _ ->
          raise Not_found
      end
  | Lapply(l1, l2) ->
      let (p1, desc1) = lookup_module_descr ?loc l1 env in
      let p2 = lookup_module ~load:true ?loc l2 env in
      let {md_type=mty2} = find_module p2 env in
      let p = Papply(p1, p2) in
      begin match get_components desc1 with
        Functor_comps f ->
          Misc.may (!check_modtype_inclusion env mty2 p2) f.fcomp_arg;
          p
      | Structure_comps _ ->
          raise Not_found
      end
  | Lfrommacro _ ->
      (* Should not happen *)
      assert false

and find_phase path env =
  try
    find (fun env -> env.phases) (fun sc -> sc.comp_phases) path env
  with Not_found ->
    begin match path with
    | Pident id ->
        if Ident.persistent id && not (Ident.name id = !current_unit) then try
          (* note: the module may not exist, but we assume the error will be
             caught later. *)
          if Ident.lifted id then 1 else 0
        with Not_found -> 0
        else 0
    | _ -> 0
    end

let lookup proj1 proj2 global ?loc lid env =
  match lid with
    Lident s ->
      EnvTbl.find_name s (proj1 env)
  | Lglobal s ->
    begin
      let xl = EnvTbl.find_all s (proj1 env) in
      let xl = List.filter global xl in
      match xl with
      | [] -> raise Not_found
      | (x, slot) :: _ -> slot (); x
    end
  | Ldot(l, s) ->
      let (p, desc) = lookup_module_descr ?loc l env in
      begin match get_components desc with
        Structure_comps c ->
          let (data, pos) = Tbl.find s (proj2 c) in
          (Pdot(p, s, pos), data)
      | Functor_comps _ ->
          raise Not_found
      end
  | Lapply _ ->
      raise Not_found
  | Lfrommacro _ ->
      (* should not happen *)
      assert false

let lookup_all_simple proj1 proj2 shadow global ?loc lid env =
  match lid with
    Lident s ->
      let xl = EnvTbl.find_all s (proj1 env) in
      let rec do_shadow =
        function
        | [] -> []
        | ((x, f) :: xs) ->
            (x, f) ::
              (do_shadow (List.filter (fun (y, _) -> not (shadow x y)) xs))
      in
        do_shadow xl
  | Lglobal s ->
      let xl = EnvTbl.find_all s (proj1 env) in
      let rec do_shadow =
        function
        | [] -> []
        | ((x, f) :: xs) ->
            (x, f) ::
              (do_shadow (List.filter (fun (y, _) -> not (shadow x y)) xs))
      in
      List.filter global (do_shadow xl)
  | Ldot(l, s) ->
      let (_p, desc) = lookup_module_descr ?loc l env in
      begin match get_components desc with
        Structure_comps c ->
          let comps =
            try Tbl.find s (proj2 c) with Not_found -> []
          in
          List.map
            (fun (data, _pos) -> (data, (fun () -> ())))
            comps
      | Functor_comps _ ->
          raise Not_found
      end
  | Lapply _ ->
      raise Not_found
  | Lfrommacro _ ->
      (* should not happen *)
      assert false

let has_local_constraints env = not (PathMap.is_empty env.local_constraints)

let cstr_shadow cstr1 cstr2 =
  match cstr1.cstr_tag, cstr2.cstr_tag with
  | Cstr_extension _, Cstr_extension _ -> true
  | _ -> false

let lbl_shadow _lbl1 _lbl2 = false

let rec lookup_value ?loc lid env =
  match lid with
  | Lfrommacro (macro_lid, _, field) ->
      let (p, _) =
        lookup_value ?loc macro_lid env
      in
      let str =
        "(" ^ string_of_int field ^ ")"
      in
      let vd = {
        val_type = newgenvar ();
        val_kind = Val_reg;
        val_loc = (match loc with Some l -> l | None -> Location.none);
        val_attributes = []; }
      in
      (Pdot (p, str, Uniphase (Nonstatic, field)), vd)
  | _ ->
    lookup (fun env -> env.values) (fun sc -> sc.comp_values)
      (fun ((p, _vd), _slot) ->
        let h = Path.head p in
        Ident.persistent h || Ident.global h)
      ?loc lid env
and lookup_all_constructors =
  lookup_all_simple (fun env -> env.constrs) (fun sc -> sc.comp_constrs)
    cstr_shadow (fun _ -> true)
and lookup_all_labels =
  lookup_all_simple (fun env -> env.labels) (fun sc -> sc.comp_labels)
    lbl_shadow (fun _ -> true)
and lookup_type =
  lookup (fun env -> env.types) (fun sc -> sc.comp_types) (fun _ -> true)
and lookup_modtype =
  lookup (fun env -> env.modtypes) (fun sc -> sc.comp_modtypes) (fun _ -> true)
and lookup_class =
  lookup (fun env -> env.classes) (fun sc -> sc.comp_classes) (fun _ -> true)
and lookup_cltype =
  lookup (fun env -> env.cltypes) (fun sc -> sc.comp_cltypes) (fun _ -> true)

let update_value s f env =
  try
    let ((p, vd), slot) = Ident.find_name s env.values in
    let phase = find_phase p env in
    (* Phase will remain unchanged *)
    match p with
    | Pident id ->
        let vd2 = f vd in
        {env with values = Ident.add id ((p, vd2), slot) env.values;
                  summary = Env_value(env.summary, phase, id, vd2)}
    | _ ->
        env
  with Not_found ->
    env

let mark_value_used env name vd =
  if not (is_implicit_coercion env) then
    try Hashtbl.find value_declarations (name, vd.val_loc) ()
    with Not_found -> ()

let mark_type_used env name vd =
  if not (is_implicit_coercion env) then
    try Hashtbl.find type_declarations (name, vd.type_loc) ()
    with Not_found -> ()

let mark_constructor_used usage env name vd constr =
  if not (is_implicit_coercion env) then
    try Hashtbl.find used_constructors (name, vd.type_loc, constr) usage
    with Not_found -> ()

let mark_extension_used usage env ext name =
  if not (is_implicit_coercion env) then
    let ty_name = Path.last ext.ext_type_path in
    try Hashtbl.find used_constructors (ty_name, ext.ext_loc, name) usage
    with Not_found -> ()

let set_value_used_callback name vd callback =
  let key = (name, vd.val_loc) in
  try
    let old = Hashtbl.find value_declarations key in
    Hashtbl.replace value_declarations key (fun () -> old (); callback ())
      (* this is to support cases like:
               let x = let x = 1 in x in x
         where the two declarations have the same location
         (e.g. resulting from Camlp4 expansion of grammar entries) *)
  with Not_found ->
    Hashtbl.add value_declarations key callback

let set_type_used_callback name td callback =
  let loc = td.type_loc in
  if loc.Location.loc_ghost then ()
  else let key = (name, loc) in
  let old =
    try Hashtbl.find type_declarations key
    with Not_found -> assert false
  in
  Hashtbl.replace type_declarations key (fun () -> callback old)

let lookup_value ?loc lid env =
  let (_, desc) as r = lookup_value ?loc lid env in
  mark_value_used env (Longident.last lid) desc;
  r

let lookup_type ?loc lid env =
  let (path, (decl, _)) = lookup_type ?loc lid env in
  mark_type_used env (Longident.last lid) decl;
  path

let mark_type_path env path =
  try
    let decl = find_type path env in
    mark_type_used env (Path.last path) decl
  with Not_found -> ()

let ty_path t =
  match repr t with
  | {desc=Tconstr(path, _, _)} -> path
  | _ -> assert false

let lookup_constructor ?loc lid env =
  match lookup_all_constructors ?loc lid env with
    [] -> raise Not_found
  | (desc, use) :: _ ->
      mark_type_path env (ty_path desc.cstr_res);
      use ();
      desc

let is_lident = function
    Lident _ -> true
  | _ -> false

let lookup_all_constructors ?loc lid env =
  try
    let cstrs = lookup_all_constructors ?loc lid env in
    let wrap_use desc use () =
      mark_type_path env (ty_path desc.cstr_res);
      use ()
    in
    List.map (fun (cstr, use) -> (cstr, wrap_use cstr use)) cstrs
  with
    Not_found when is_lident lid -> []

let mark_constructor usage env name desc =
  if not (is_implicit_coercion env)
  then match desc.cstr_tag with
  | Cstr_extension _ ->
      begin
        let ty_path = ty_path desc.cstr_res in
        let ty_name = Path.last ty_path in
        try Hashtbl.find used_constructors (ty_name, desc.cstr_loc, name) usage
        with Not_found -> ()
      end
  | _ ->
      let ty_path = ty_path desc.cstr_res in
      let ty_decl = try find_type ty_path env with Not_found -> assert false in
      let ty_name = Path.last ty_path in
      mark_constructor_used usage env ty_name ty_decl name

let lookup_label ?loc lid env =
  match lookup_all_labels ?loc lid env with
    [] -> raise Not_found
  | (desc, use) :: _ ->
      mark_type_path env (ty_path desc.lbl_res);
      use ();
      desc

let lookup_all_labels ?loc lid env =
  try
    let lbls = lookup_all_labels ?loc lid env in
    let wrap_use desc use () =
      mark_type_path env (ty_path desc.lbl_res);
      use ()
    in
    List.map (fun (lbl, use) -> (lbl, wrap_use lbl use)) lbls
  with
    Not_found when is_lident lid -> []

let lookup_class ?loc lid env =
  let (_, desc) as r = lookup_class ?loc lid env in
  (* special support for Typeclass.unbound_class *)
  if Path.name desc.cty_path = "" then ignore (lookup_type ?loc lid env)
  else mark_type_path env desc.cty_path;
  r

let lookup_cltype ?loc lid env =
  let (_, desc) as r = lookup_cltype ?loc lid env in
  if Path.name desc.clty_path = "" then ignore (lookup_type ?loc lid env)
  else mark_type_path env desc.clty_path;
  mark_type_path env desc.clty_path;
  r

(* Iter on an environment (ignoring the body of functors and
   not yet evaluated structures) *)

type iter_cont = unit -> unit
let iter_env_cont = ref []

let rec scrape_alias_for_visit env mty =
  match mty with
  | Mty_alias(_, Pident id)
    when Ident.persistent id
      && not (Hashtbl.mem persistent_structures (Ident.name id)) -> false
  | Mty_alias(_, path) -> (* PR#6600: find_module may raise Not_found *)
      begin try scrape_alias_for_visit env (find_module path env).md_type
      with Not_found -> false
      end
  | _ -> true

let iter_env proj1 proj2 f env () =
  Ident.iter (fun id (x,_) -> f (Pident id) x) (proj1 env);
  let rec iter_components path path' mcomps =
    let cont () =
      let visit =
        match EnvLazy.get_arg mcomps.comps with
        | None -> true
        | Some (env, _sub, _path, mty) -> scrape_alias_for_visit env mty
      in
      if not visit then () else
      match get_components mcomps with
        Structure_comps comps ->
          Tbl.iter
            (fun s (d, n) -> f (Pdot (path, s, n)) (Pdot (path', s, n), d))
            (proj2 comps);
          Tbl.iter
            (fun s (c, n) ->
              iter_components (Pdot (path, s, n)) (Pdot (path', s, n)) c)
            comps.comp_components
      | Functor_comps _ -> ()
    in iter_env_cont := (path, cont) :: !iter_env_cont
  in
  Hashtbl.iter
    (fun s pso ->
      match pso with None -> ()
      | Some ps ->
          let id = Pident (Ident.create_persistent s) in
          iter_components id id ps.ps_comps)
    persistent_structures;
  Ident.iter
    (fun id ((path, comps), _) -> iter_components (Pident id) path comps)
    env.components

let run_iter_cont l =
  iter_env_cont := [];
  List.iter (fun c -> c ()) l;
  let cont = List.rev !iter_env_cont in
  iter_env_cont := [];
  cont

let iter_types f = iter_env (fun env -> env.types) (fun sc -> sc.comp_types) f

let same_types env1 env2 =
  env1.types == env2.types && env1.components == env2.components

let used_persistent () =
  let r = ref Concr.empty in
  Hashtbl.iter (fun s pso -> if pso != None then r := Concr.add s !r)
    persistent_structures;
  !r

let find_all_comps proj s (p,mcomps) =
  match get_components mcomps with
    Functor_comps _ -> []
  | Structure_comps comps ->
      try let (c,n) = Tbl.find s (proj comps) in [Pdot(p,s,n), c]
      with Not_found -> []

let rec find_shadowed_comps path env =
  match path with
    Pident id ->
      List.map fst (Ident.find_all (Ident.name id) env.components)
  | Pdot (p, s, _) ->
      let l = find_shadowed_comps p env in
      let l' =
        List.map (find_all_comps (fun comps -> comps.comp_components) s) l in
      List.flatten l'
  | Papply _ -> []

let find_shadowed proj1 proj2 path env =
  match path with
    Pident id ->
      List.map fst (Ident.find_all (Ident.name id) (proj1 env))
  | Pdot (p, s, _) ->
      let l = find_shadowed_comps p env in
      let l' = List.map (find_all_comps proj2 s) l in
      List.flatten l'
  | Papply _ -> []

let find_shadowed_types path env =
  let l =
    find_shadowed
      (fun env -> env.types) (fun comps -> comps.comp_types) path env
  in
  List.map fst l


(* GADT instance tracking *)

let add_gadt_instance_level lv env =
  {env with
   gadt_instances = (lv, ref TypeSet.empty) :: env.gadt_instances}

let is_Tlink = function {desc = Tlink _} -> true | _ -> false

let gadt_instance_level env t =
  let rec find_instance = function
      [] -> None
    | (lv, r) :: rem ->
        if TypeSet.exists is_Tlink !r then
          (* Should we use set_typeset ? *)
          r := TypeSet.fold (fun ty -> TypeSet.add (repr ty)) !r TypeSet.empty;
        if TypeSet.mem t !r then Some lv else find_instance rem
  in find_instance env.gadt_instances

let add_gadt_instances env lv tl =
  let r =
    try List.assoc lv env.gadt_instances with Not_found -> assert false in
  (* Format.eprintf "Added";
  List.iter (fun ty -> Format.eprintf "@ %a" !Btype.print_raw ty) tl;
  Format.eprintf "@."; *)
  set_typeset r (List.fold_right TypeSet.add tl !r)

(* Only use this after expand_head! *)
let add_gadt_instance_chain env lv t =
  let r =
    try List.assoc lv env.gadt_instances with Not_found -> assert false in
  let rec add_instance t =
    let t = repr t in
    if not (TypeSet.mem t !r) then begin
      (* Format.eprintf "@ %a" !Btype.print_raw t; *)
      set_typeset r (TypeSet.add t !r);
      match t.desc with
        Tconstr (p, _, memo) ->
          may add_instance (find_expans Private p !memo)
      | _ -> ()
    end
  in
  (* Format.eprintf "Added chain"; *)
  add_instance t
  (* Format.eprintf "@." *)

(* Expand manifest module type names at the top of the given module type *)

let rec scrape_alias env ?path mty =
  match mty, path with
    Mty_ident p, _ ->
      begin try
        scrape_alias env (find_modtype_expansion p env) ?path
      with Not_found ->
        mty
      end
  | Mty_alias(_, path), _ ->
      begin try
        scrape_alias env (find_module path env).md_type ~path
      with Not_found ->
        (*Location.prerr_warning Location.none
          (Warnings.No_cmi_file (Path.name path));*)
        mty
      end
  | mty, Some path ->
      !strengthen ~aliasable:true env mty path
  | _ -> mty

let scrape_alias env mty = scrape_alias env mty

let add_sg : (signature -> t -> t) ref = ref (fun _ _ -> assert false)
  (* Forward declaration *)

let rec contains_phase phase env sg =
  (* To keep existing linking behaviour *)
  if phase = Nonstatic then true
  else
    let env =
      !add_sg sg (in_signature true env)
    in
    match sg with
    | [] -> false
    | Sig_value (_, sf, {val_kind = Val_reg | Val_prim _}) :: rem ->
        phase = sf_of_phase (cur_phase env + phase_of_sf sf) ||
        contains_phase phase env rem
    | Sig_value (_id, _, {val_kind = Val_macro}) :: _ ->
        true
    | Sig_typext _ :: _ -> true
    | Sig_module (_, decl, sf, _) :: rem ->
        if phase = Nonstatic && sf = Static then
          contains_phase phase env rem
        else
          contains_phase_mty phase env decl.md_type ||
          contains_phase phase env rem
    | Sig_class _ :: rem ->
        phase = Nonstatic || contains_phase phase env rem
    | _ :: rem -> contains_phase phase env rem

and contains_phase_mty phase env =
  if phase = Nonstatic then (fun _ -> true)
  else
    function
    | Mty_ident path ->
      begin try
          contains_phase_mty phase env
            (find_modtype_expansion path env)
        with Not_found ->
          try
            contains_phase_mty phase env
              (find_module path env).md_type
          with
          | Not_found
          | Cmi_format.Error _ ->
              (* Module type is abstract or unavailable: we assume it contains
               * both phases *)
              true
      end
    | Mty_signature sg ->
        contains_phase phase env sg
    | Mty_functor (_, _, ty_res) ->
        contains_phase_mty phase env ty_res
    | Mty_alias (_, path) ->
      begin try
          contains_phase_mty phase env
            (find_modtype_expansion path env)
        with Not_found ->
          try
            contains_phase_mty phase env
              (find_module path env).md_type
          with
          | Not_found
          | Cmi_format.Error _ ->
              (* Module type is abstract or unavailable: we assume it contains
               * both phases *)
              true
      end

let advance_pos item pos_stat pos_rt env =
  let add sf sf' =
    match (sf, sf') with
    | (Nonstatic, sf) | (sf, Nonstatic) -> sf
    | _ -> assert false
  in
  let pos = function Static -> pos_stat | Nonstatic -> pos_rt in
  match item with
  | Sig_value (_id, sf, decl) ->
<<<<<<< HEAD
=======
      Printf.eprintf "%s %d %d\n%!" (Ident.unique_name _id)
        (cur_phase env) (phase_of_sf sf);
>>>>>>> a9d1be0c
      let sf = add (sf_of_phase (cur_phase env)) sf in
      begin match decl.val_kind with
      | Val_macro ->
        (Biphase (pos_stat, pos_rt), pos_stat+1, pos_rt+1)
      | Val_prim _ ->
        (Uniphase (sf, pos sf), pos_stat, pos_rt)
      | _ when sf = Static ->
        (Uniphase (Static, pos_stat), pos_stat+1, pos_rt)
      | _ ->
        (Uniphase (Nonstatic, pos_rt), pos_stat, pos_rt+1)
      end
  | Sig_type _ ->
      (nopos, pos_stat, pos_rt)
  | Sig_typext _ ->
      let sf = sf_of_phase (cur_phase env) in
      if sf = Static then
        (Uniphase (Static, pos_stat), pos_stat+1, pos_rt)
      else
        (Uniphase (Nonstatic, pos_rt), pos_stat, pos_rt+1)
  | Sig_module (_, decl, sf, _) ->
      let sf = add (sf_of_phase (cur_phase env)) sf in
      if sf = Static then
        (Uniphase (Static, pos_stat), pos_stat+1, pos_rt)
      else if contains_phase_mty Static env decl.md_type then
        begin Printf.eprintf "contains static\n%!";
        (Biphase (pos_stat, pos_rt), pos_stat+1, pos_rt+1) end
      else
        (Uniphase (Nonstatic, pos_rt), pos_stat, pos_rt+1)
  | Sig_modtype _ ->
      (nopos, pos_stat, pos_rt)
  | Sig_class _ ->
      let sf = sf_of_phase (cur_phase env) in
      if sf = Static then
        (Uniphase (Static, pos_stat), pos_stat+1, pos_rt)
      else
        (Uniphase (Nonstatic, pos_rt), pos_stat, pos_rt+1)
  | Sig_class_type _ ->
      (Nopos, pos_stat, pos_rt)

(* Given a signature and a root path, prefix all idents in the signature
   by the root path and build the corresponding substitution. *)

let rec prefix_idents root pos_stat pos_rt sub env =
  function
    [] -> ([], sub)
  | item :: rem ->
    begin
      let env =
        if Path.lifted root then
          with_phase 1 env
        else env
      in
      let (pos, nextpos_s, nextpos_rt) =
        advance_pos item pos_stat pos_rt env
      in
      match item with
      | Sig_value(id, _, _) ->
          let p = Pdot(root, Ident.name id, pos) in
          let (pl, final_sub) =
            prefix_idents root nextpos_s nextpos_rt sub env rem in
          (p::pl, final_sub)
      | Sig_type(id, _, _) ->
          let p = Pdot(root, Ident.name id, nopos) in
          let (pl, final_sub) =
            prefix_idents root nextpos_s nextpos_rt
              (Subst.add_type id p sub) env rem in
          (p::pl, final_sub)
      | Sig_typext(id, _, _) ->
          let p = Pdot(root, Ident.name id, pos) in
          (* we extend the substitution in case of an inlined record *)
          let (pl, final_sub) =
            prefix_idents root nextpos_s nextpos_rt
              (Subst.add_type id p sub) env rem in
          (p::pl, final_sub)
      | Sig_module(id, _, _, _) ->
          let p = Pdot(root, Ident.name id, pos) in
          let (pl, final_sub) =
            prefix_idents root nextpos_s nextpos_rt
              (Subst.add_module id p sub) env rem in
          (p::pl, final_sub)
      | Sig_modtype(id, _) ->
          let p = Pdot(root, Ident.name id, pos) in
          let (pl, final_sub) =
            prefix_idents root nextpos_s nextpos_rt
              (Subst.add_modtype id (Mty_ident p) sub) env rem in
          (p::pl, final_sub)
      | Sig_class(id, _, _) ->
          (* pretend this is a type, cf. PR#6650 *)
          let p = Pdot(root, Ident.name id, pos) in
          let (pl, final_sub) =
            prefix_idents root nextpos_s nextpos_rt
              (Subst.add_type id p sub) env rem in
          (p::pl, final_sub)
      | Sig_class_type(id, _, _) ->
          let p = Pdot(root, Ident.name id, pos) in
          let (pl, final_sub) =
            prefix_idents root nextpos_s nextpos_rt
              (Subst.add_type id p sub) env rem in
          (p::pl, final_sub)
    end

let subst_signature sub sg =
  List.map
    (fun item ->
      match item with
      | Sig_value(id, sf, decl) ->
          Sig_value (id, sf, Subst.value_description sub decl)
      | Sig_type(id, decl, x) ->
          Sig_type(id, Subst.type_declaration sub decl, x)
      | Sig_typext(id, ext, es) ->
          Sig_typext (id, Subst.extension_constructor sub ext, es)
      | Sig_module(id, mty, sf, x) ->
          Sig_module(id, Subst.module_declaration sub mty, sf, x)
      | Sig_modtype(id, decl) ->
          Sig_modtype(id, Subst.modtype_declaration sub decl)
      | Sig_class(id, decl, x) ->
          Sig_class(id, Subst.class_declaration sub decl, x)
      | Sig_class_type(id, decl, x) ->
          Sig_class_type(id, Subst.cltype_declaration sub decl, x)
    )
    sg


let prefix_idents_and_subst root sub env sg =
  let (pl, sub) = prefix_idents root 0 0 sub env sg in
  pl, sub, lazy (subst_signature sub sg)

let set_nongen_level sub path =
  Subst.set_nongen_level sub (Path.binding_time path - 1)

let prefix_idents_and_subst root sub env sg =
  let sub = set_nongen_level sub root in
  if sub = set_nongen_level Subst.identity root then
    let sgs =
      try
        Hashtbl.find prefixed_sg root
      with Not_found ->
        let sgs = ref [] in
        Hashtbl.add prefixed_sg root sgs;
        sgs
    in
    try
      List.assq sg !sgs
    with Not_found ->
      let r = prefix_idents_and_subst root sub env sg in
      sgs := (sg, r) :: !sgs;
      r
  else
    prefix_idents_and_subst root sub env sg

(* Compute structure descriptions *)

let add_to_tbl id decl tbl =
  let decls =
    try Tbl.find id tbl with Not_found -> [] in
  Tbl.add id (decl :: decls) tbl

let rec components_of_module ~deprecated ~loc env sub path mty =
  {
    deprecated;
    loc;
    comps = EnvLazy.create (env, sub, path, mty)
  }

and components_of_module_maker (env, sub, path, mty) =
  let phase =
    if Path.lifted path then 1
    else env.cur_env_phase
  in
  let env = with_phase phase env in
  (match scrape_alias env mty with
    Mty_signature sg ->
      let c =
        { comp_values = Tbl.empty;
          comp_phases = Tbl.empty;
          comp_stages = Tbl.empty;
          comp_constrs = Tbl.empty;
          comp_labels = Tbl.empty; comp_types = Tbl.empty;
          comp_modules = Tbl.empty; comp_modtypes = Tbl.empty;
          comp_components = Tbl.empty; comp_classes = Tbl.empty;
          comp_cltypes = Tbl.empty } in
      let pl, sub, _ =
        prefix_idents_and_subst path sub env sg in
      let env = ref env in
      let pos_stat = ref 0 in
      let pos_rt = ref 0 in
      List.iter2 (fun item path ->
        let (pos, nextpos_s, nextpos_rt) =
          advance_pos item !pos_stat !pos_rt !env
        in
        begin match item with
          Sig_value(id, sf, decl) ->
            let decl' = Subst.value_description sub decl in
            c.comp_values <-
              Tbl.add (Ident.name id) (decl', pos) c.comp_values;
            let phase = if sf = Static then phase + 1 else phase in
            if phase <> 0 then
              c.comp_phases <- Tbl.add (Ident.name id) (phase, pos)
                c.comp_phases
        | Sig_type(id, decl, _) ->
            let decl' = Subst.type_declaration sub decl in
            let constructors =
              List.map snd (Datarepr.constructors_of_type path decl') in
            let labels =
              List.map snd (Datarepr.labels_of_type path decl') in
            c.comp_types <-
              Tbl.add (Ident.name id)
                ((decl', (constructors, labels)), nopos)
                  c.comp_types;
            List.iter
              (fun descr ->
                c.comp_constrs <-
                  add_to_tbl descr.cstr_name (descr, nopos) c.comp_constrs)
              constructors;
            List.iter
              (fun descr ->
                c.comp_labels <-
                  add_to_tbl descr.lbl_name (descr, nopos) c.comp_labels)
              labels;
            env := store_type_infos None id (Pident id) decl !env !env
        | Sig_typext(id, ext, _) ->
            let ext' = Subst.extension_constructor sub ext in
            let descr = Datarepr.extension_descr path ext' in
            c.comp_constrs <-
              add_to_tbl (Ident.name id) (descr, pos)
                c.comp_constrs;
        | Sig_module(id, md, sf, _) ->
            let mty = md.md_type in
            let mty' = EnvLazy.create (sub, mty) in
            c.comp_modules <-
              Tbl.add (Ident.name id) (mty', pos)
                c.comp_modules;
            let deprecated =
              Builtin_attributes.deprecated_of_attrs md.md_attributes
            in
            let comps =
              components_of_module ~deprecated ~loc:md.md_loc !env sub path mty
            in
            c.comp_components <-
              Tbl.add (Ident.name id) (comps, pos) c.comp_components;
            let phase = phase_of_sf sf in
            if phase <> 0 then
              c.comp_phases <- Tbl.add (Ident.name id) (phase, pos)
                c.comp_phases;
            env := store_module ~check:false None phase id (Pident id) md
              !env !env
        | Sig_modtype(id, decl) ->
            let decl' = Subst.modtype_declaration sub decl in
            c.comp_modtypes <-
              Tbl.add (Ident.name id) (decl', pos) c.comp_modtypes;
            env := store_modtype None id (Pident id) decl !env !env
        | Sig_class(id, decl, _) ->
            let decl' = Subst.class_declaration sub decl in
            c.comp_classes <-
              Tbl.add (Ident.name id) (decl', pos) c.comp_classes
        | Sig_class_type(id, decl, _) ->
            let decl' = Subst.cltype_declaration sub decl in
            c.comp_cltypes <-
              Tbl.add (Ident.name id) (decl', pos) c.comp_cltypes
        end;
        pos_stat := nextpos_s;
        pos_rt := nextpos_rt;)
        sg pl;
        Structure_comps c
  | Mty_functor(param, ty_arg, ty_res) ->
        Functor_comps {
          fcomp_param = param;
          (* fcomp_arg and fcomp_res must be prefixed eagerly, because
             they are interpreted in the outer environment *)
          fcomp_arg = may_map (Subst.modtype sub) ty_arg;
          fcomp_res = Subst.modtype (set_nongen_level sub path) ty_res;
          fcomp_cache = Hashtbl.create 17;
          fcomp_subst_cache = Hashtbl.create 17 }
  | Mty_ident _
  | Mty_alias _ ->
        Structure_comps {
          comp_values = Tbl.empty;
          comp_phases = Tbl.empty;
          comp_stages = Tbl.empty;
          comp_constrs = Tbl.empty;
          comp_labels = Tbl.empty;
          comp_types = Tbl.empty;
          comp_modules = Tbl.empty; comp_modtypes = Tbl.empty;
          comp_components = Tbl.empty; comp_classes = Tbl.empty;
          comp_cltypes = Tbl.empty })

(* Insertion of bindings by identifier + path *)

and check_usage loc id warn tbl =
  if not loc.Location.loc_ghost && Warnings.is_active (warn "") then begin
    let name = Ident.name id in
    let key = (name, loc) in
    if Hashtbl.mem tbl key then ()
    else let used = ref false in
    Hashtbl.add tbl key (fun () -> used := true);
    if not (name = "" || name.[0] = '_' || name.[0] = '#')
    then
      !add_delayed_check_forward
        (fun () -> if not !used then Location.prerr_warning loc (warn name))
  end;

and check_value_name name loc =
  (* Note: we could also check here general validity of the
     identifier, to protect against bad identifiers forged by -pp or
     -ppx preprocessors. *)

  if String.length name > 0 && (name.[0] = '#') then
    for i = 1 to String.length name - 1 do
      if name.[i] = '#' then
        raise (Error(Illegal_value_name(loc, name)))
    done


and store_value ?check slot id path decl env renv =
  check_value_name (Ident.name id) decl.val_loc;
  may (fun f -> check_usage decl.val_loc id f value_declarations) check;
  { env with
    values = EnvTbl.add slot (fun x -> `Value x) id (path, decl)
        env.values renv.values;
    phases = (
      if env.cur_env_phase = 0 then env.phases
      else
        EnvTbl.add None (fun x -> x) id (path, env.cur_env_phase)
        env.phases renv.phases
    );
    stages = (
      if env.cur_env_stage = 0 then env.stages
      else
        EnvTbl.add None (fun x -> x) id (path, env.cur_env_stage)
        env.stages renv.stages
    );
    summary = Env_value(env.summary, env.cur_env_phase, id, decl) }

and store_phase id path phase env renv =
  { env with
    phases =
      EnvTbl.add None (fun x -> x) id (path, phase) env.phases renv.phases;
  }

(*
and store_stage id path stage env renv =
  { env with
    stages =
      EnvTbl.add None (fun x -> x) id (path, stage) env.stages renv.stages;
  }
*)

and store_type ~check slot id path info env renv =
  let loc = info.type_loc in
  if check then
    check_usage loc id (fun s -> Warnings.Unused_type_declaration s)
      type_declarations;
  let constructors = Datarepr.constructors_of_type path info in
  let labels = Datarepr.labels_of_type path info in
  let descrs = (List.map snd constructors, List.map snd labels) in

  if check && not loc.Location.loc_ghost &&
    Warnings.is_active (Warnings.Unused_constructor ("", false, false))
  then begin
    let ty = Ident.name id in
    List.iter
      begin fun (_, {cstr_name = c; _}) ->
        let k = (ty, loc, c) in
        if not (Hashtbl.mem used_constructors k) then
          let used = constructor_usages () in
          Hashtbl.add used_constructors k (add_constructor_usage used);
          if not (ty = "" || ty.[0] = '_')
          then !add_delayed_check_forward
              (fun () ->
                if not (is_in_signature env) && not used.cu_positive then
                  Location.prerr_warning loc
                    (Warnings.Unused_constructor
                       (c, used.cu_pattern, used.cu_privatize)))
      end
      constructors
  end;
  { env with
    constrs =
      List.fold_right
        (fun (id, descr) constrs ->
           EnvTbl.add slot (fun x -> `Constructor x) id descr constrs
             renv.constrs)
        constructors
        env.constrs;
    labels =
      List.fold_right
        (fun (id, descr) labels ->
           EnvTbl.add slot (fun x -> `Label x) id descr labels renv.labels)
        labels
        env.labels;
    types =
      EnvTbl.add slot (fun x -> `Type x) id (path, (info, descrs)) env.types
                       renv.types;
    summary = Env_type(env.summary, id, info) }

and store_type_infos slot id path info env renv =
  (* Simplified version of store_type that doesn't compute and store
     constructor and label infos, but simply record the arity and
     manifest-ness of the type.  Used in components_of_module to
     keep track of type abbreviations (e.g. type t = float) in the
     computation of label representations. *)
  { env with
    types = EnvTbl.add slot (fun x -> `Type x) id (path, (info,([],[])))
        env.types renv.types;
    summary = Env_type(env.summary, id, info) }

and store_extension ~check slot id path ext env renv =
  let loc = ext.ext_loc in
  if check && not loc.Location.loc_ghost &&
    Warnings.is_active (Warnings.Unused_extension ("", false, false, false))
  then begin
    let is_exception = Path.same ext.ext_type_path Predef.path_exn in
    let ty = Path.last ext.ext_type_path in
    let n = Ident.name id in
    let k = (ty, loc, n) in
    if not (Hashtbl.mem used_constructors k) then begin
      let used = constructor_usages () in
      Hashtbl.add used_constructors k (add_constructor_usage used);
      !add_delayed_check_forward
        (fun () ->
          if not (is_in_signature env) && not used.cu_positive then
            Location.prerr_warning loc
              (Warnings.Unused_extension
                 (n, is_exception, used.cu_pattern, used.cu_privatize)
              )
        )
    end;
  end;
  { env with
    constrs = EnvTbl.add slot (fun x -> `Constructor x) id
                (Datarepr.extension_descr path ext)
                env.constrs renv.constrs;
    summary = Env_extension(env.summary, id, ext) }

and store_module ~check slot phase id path md env renv =
  let loc = md.md_loc in
  if check then
    check_usage loc id (fun s -> Warnings.Unused_module s)
      module_declarations;
  let deprecated = Builtin_attributes.deprecated_of_attrs md.md_attributes in
  { env with
    modules = EnvTbl.add slot (fun x -> `Module x) id (path, md)
        env.modules renv.modules;
    phases = (
      if phase = 0 then env.phases
      else
        EnvTbl.add None (fun x -> x) id (path, phase) env.phases
          renv.phases);
    components =
      EnvTbl.add slot (fun x -> `Component x) id
        (path, components_of_module ~deprecated ~loc:md.md_loc
           env Subst.identity path md.md_type)
        env.components renv.components;
    summary = Env_module(env.summary, phase, id, md) }

and store_modtype slot id path info env renv =
  { env with
    modtypes = EnvTbl.add slot (fun x -> `Module_type x) id (path, info)
        env.modtypes renv.modtypes;
    summary = Env_modtype(env.summary, id, info) }

and store_class slot id path desc env renv =
  { env with
    classes = EnvTbl.add slot (fun x -> `Class x) id (path, desc)
        env.classes renv.classes;
    summary = Env_class(env.summary, id, desc) }

and store_cltype slot id path desc env renv =
  { env with
    cltypes = EnvTbl.add slot (fun x -> `Class_type x) id (path, desc)
        env.cltypes renv.cltypes;
    summary = Env_cltype(env.summary, id, desc) }

(* Compute the components of a functor application in a path. *)

let components_of_functor_appl f env p1 p2 =
  try
    Hashtbl.find f.fcomp_cache p2
  with Not_found ->
    let p = Papply(p1, p2) in
    let sub = Subst.add_module f.fcomp_param p2 Subst.identity in
    let mty = Subst.modtype sub f.fcomp_res in
    let comps = components_of_module ~deprecated:None ~loc:Location.none
        (*???*)
        env Subst.identity p mty in
    Hashtbl.add f.fcomp_cache p2 comps;
    comps

(* Define forward functions *)

let _ =
  components_of_module' := components_of_module;
  components_of_functor_appl' := components_of_functor_appl;
  components_of_module_maker' := components_of_module_maker

(* Insertion of bindings by identifier *)

let add_functor_arg id env =
  {env with
   functor_args = Ident.add id () env.functor_args;
   summary = Env_functor_arg (env.summary, id)}

let add_value ?check id desc env =
  store_value None ?check id (Pident id) desc env env

let add_phase id phase env =
  store_phase id (Pident id) phase env env

let add_value_with_phase ?check phase id desc env =
  let env = add_value ?check id desc env in
  if phase <> 0 then add_phase id phase env
  else env

(*
let add_stage id stage env =
  store_stage id (Pident id) stage env env
*)

let add_type ~check id info env =
  store_type ~check None id (Pident id) info env env

and add_extension ~check id ext env =
  store_extension ~check None id (Pident id) ext env env

and add_module_declaration ?(arg=false) ~check phase id md env =
  let path =
    (*match md.md_type with
      Mty_alias path -> normalize_path env path
    | _ ->*) Pident id
  in
  let env = store_module ~check None phase id path md env env in
  if arg then add_functor_arg id env else env

and add_modtype id info env =
  store_modtype None id (Pident id) info env env

and add_class id ty env =
  store_class None id (Pident id) ty env env

and add_cltype id ty env =
  store_cltype None id (Pident id) ty env env

let add_module_with_phase ?arg phase id mty env =
  add_module_declaration ?arg ~check:false phase id (md mty) env

let add_module ?arg id mty env =
  add_module_with_phase ?arg env.cur_env_phase id mty env

let add_local_type path info env =
  { env with
    local_constraints = PathMap.add path info env.local_constraints }

let add_local_constraint path info elv env =
  match info with
    {type_manifest = Some _; type_newtype_level = Some (lv, _)} ->
      (* elv is the expansion level, lv is the definition level *)
      let info = {info with type_newtype_level = Some (lv, elv)} in
      add_local_type path info env
  | _ -> assert false


(* Insertion of bindings by name *)

let enter store_fun name data env =
  let id = Ident.create name in (id, store_fun None id (Pident id) data env env)

let enter_value ?check = enter (store_value ?check)
and enter_type = enter (store_type ~check:true)
and enter_extension = enter (store_extension ~check:true)
and enter_module_declaration ?arg phase id md env =
  add_module_declaration ?arg ~check:true phase id md env
  (* let (id, env) = enter store_module name md env in
  (id, add_functor_arg ?arg id env) *)
and enter_modtype = enter store_modtype
and enter_class = enter store_class
and enter_cltype = enter store_cltype

let enter_module_with_phase ?arg phase s mty env =
  let id = Ident.create s in
  (id, enter_module_declaration ?arg phase id (md mty) env)

let enter_module ?arg s mty env =
  enter_module_with_phase ?arg env.cur_env_phase s mty env

(* Insertion of all components of a signature *)

let add_item comp env =
  match comp with
    Sig_value(id, sf, decl)     ->
      let env = add_value id decl env in begin
        match sf with
        | Nonstatic -> env
        | Static -> add_phase id 1 env
      end
  | Sig_type(id, decl, _)   -> add_type ~check:false id decl env
  | Sig_typext(id, ext, _)  -> add_extension ~check:false id ext env
  | Sig_module(id, md, sf, _)   ->
      add_module_declaration ~check:false (phase_of_sf sf) id md env
  | Sig_modtype(id, decl)   -> add_modtype id decl env
  | Sig_class(id, decl, _)  -> add_class id decl env
  | Sig_class_type(id, decl, _) -> add_cltype id decl env

let rec add_signature sg env =
  match sg with
    [] -> env
  | comp :: rem -> add_signature rem (add_item comp env)

let () = add_sg := add_signature

(* Open a signature path *)

let open_signature slot root sg env0 =
  (* First build the paths and substitution *)
  let (pl, _sub, sg) =
    prefix_idents_and_subst root Subst.identity env0 sg in
  let sg = Lazy.force sg in

  (* Then enter the components in the environment after substitution *)

  let newenv =
    List.fold_left2
      (fun env item p ->
        match item with
          Sig_value(id, sf, decl) ->
            let env = store_value slot (Ident.hide id) p decl env env0 in begin
              match sf with
              | Nonstatic -> env
              | Static -> store_phase (Ident.hide id) p 1 env env0
            end
        | Sig_type(id, decl, _) ->
            store_type ~check:false slot (Ident.hide id) p decl env env0
        | Sig_typext(id, ext, _) ->
            store_extension ~check:false slot (Ident.hide id) p ext env env0
        | Sig_module(id, mty, sf, _) ->
            store_module ~check:false slot (phase_of_sf sf) (Ident.hide id)
              p mty env env0
        | Sig_modtype(id, decl) ->
            store_modtype slot (Ident.hide id) p decl env env0
        | Sig_class(id, decl, _) ->
            store_class slot (Ident.hide id) p decl env env0
        | Sig_class_type(id, decl, _) ->
            store_cltype slot (Ident.hide id) p decl env env0
      )
      env0 sg pl in
  { newenv with summary = Env_open(env0.summary, root) }

(* Open a signature from a file *)

let open_pers_signature name env =
  let ps = find_pers_struct name in
  open_signature None (Pident(Ident.create_persistent name))
    (Lazy.force ps.ps_sig) env

let open_signature ?(loc = Location.none) ?(toplevel = false) ovf root sg env =
  if not toplevel && ovf = Asttypes.Fresh && not loc.Location.loc_ghost
     && (Warnings.is_active (Warnings.Unused_open "")
         || Warnings.is_active (Warnings.Open_shadow_identifier ("", ""))
         || Warnings.is_active (Warnings.Open_shadow_label_constructor ("","")))
  then begin
    let used = ref false in
    !add_delayed_check_forward
      (fun () ->
        if not !used then
          Location.prerr_warning loc (Warnings.Unused_open (Path.name root))
      );
    let shadowed = ref [] in
    let slot s b =
      begin match check_shadowing env b with
      | Some kind when not (List.mem (kind, s) !shadowed) ->
          shadowed := (kind, s) :: !shadowed;
          let w =
            match kind with
            | "label" | "constructor" ->
                Warnings.Open_shadow_label_constructor (kind, s)
            | _ -> Warnings.Open_shadow_identifier (kind, s)
          in
          Location.prerr_warning loc w
      | _ -> ()
      end;
      used := true
    in
    open_signature (Some slot) root sg env
  end
  else open_signature None root sg env

(* Read a signature from a file *)

let read_signature modname filename =
  let ps = read_pers_struct modname filename in
  Lazy.force ps.ps_sig

(* Return the CRC of the interface of the given compilation unit *)

let crc_of_unit name =
  let ps = find_pers_struct name in
  let crco =
    try
      List.assoc name ps.ps_crcs
    with Not_found ->
      assert false
  in
    match crco with
      None -> assert false
    | Some crc -> crc

(* Return the list of imported interfaces with their CRCs *)

let imports () =
  Consistbl.extract (StringSet.elements !imported_units) crc_units

(* Returns true if [s] is an opaque imported module  *)
let is_imported_opaque s =
  StringSet.mem s !imported_opaque_units

(* Save a signature to a file *)

let save_signature_with_imports ~deprecated sg modname filename imports =
  (*prerr_endline filename;
  List.iter (fun (name, crc) -> prerr_endline name) imports;*)
  Btype.cleanup_abbrev ();
  Subst.reset_for_saving ();
  let sg = Subst.signature (Subst.for_saving Subst.identity) sg in
  let flags =
    List.concat [
      if !Clflags.recursive_types then [Cmi_format.Rectypes] else [];
      if !Clflags.opaque then [Cmi_format.Opaque] else [];
      (if !Clflags.unsafe_string then [Cmi_format.Unsafe_string] else []);
      (match deprecated with Some s -> [Deprecated s] | None -> []);
    ]
  in
  let oc = open_out_bin filename in
  try
    let cmi = {
      cmi_name = modname;
      cmi_sign = sg;
      cmi_crcs = imports;
      cmi_flags = flags;
    } in
    let crc = output_cmi filename oc cmi in
    close_out oc;
    (* Enter signature in persistent table so that imported_unit()
       will also return its crc *)
    let comps =
      components_of_module ~deprecated ~loc:Location.none
        empty Subst.identity
        (Pident(Ident.create_persistent modname)) (Mty_signature sg) in
    let ps =
      { ps_name = modname;
        ps_sig = lazy (Subst.signature Subst.identity sg);
        ps_comps = comps;
        ps_crcs = (cmi.cmi_name, Some crc) :: imports;
        ps_filename = filename;
        ps_flags = cmi.cmi_flags;
      } in
    save_pers_struct crc ps;
    sg
  with exn ->
    close_out oc;
    remove_file filename;
    raise exn

let save_signature ~deprecated sg modname filename =
  save_signature_with_imports ~deprecated sg modname filename (imports())

(* Folding on environments *)

let find_all proj1 proj2 f lid env acc =
  match lid with
    | None ->
      EnvTbl.fold_name
        (fun id (p, data) acc -> f (Ident.name id) p data acc)
        (proj1 env) acc
    | Some l ->
      let p, desc = lookup_module_descr l env in
      begin match get_components desc with
          Structure_comps c ->
            Tbl.fold
              (fun s (data, pos) acc -> f s (Pdot (p, s, pos)) data acc)
              (proj2 c) acc
        | Functor_comps _ ->
            acc
      end

let find_all_simple_list proj1 proj2 f lid env acc =
  match lid with
    | None ->
      EnvTbl.fold_name
        (fun _id data acc -> f data acc)
        (proj1 env) acc
    | Some l ->
      let (_p, desc) = lookup_module_descr l env in
      begin match get_components desc with
          Structure_comps c ->
            Tbl.fold
              (fun _s comps acc ->
                match comps with
                  [] -> acc
                | (data, _pos) :: _ ->
                  f data acc)
              (proj2 c) acc
        | Functor_comps _ ->
            acc
      end

let fold_modules f lid env acc =
  match lid with
    | None ->
      let acc =
        EnvTbl.fold_name
          (fun id (p, data) acc -> f (Ident.name id) p data acc)
          env.modules
          acc
      in
      Hashtbl.fold
        (fun name ps acc ->
          match ps with
              None -> acc
            | Some ps ->
              f name (Pident(Ident.create_persistent name))
                     (md (Mty_signature (Lazy.force ps.ps_sig))) acc)
        persistent_structures
        acc
    | Some l ->
      let p, desc = lookup_module_descr l env in
      begin match get_components desc with
          Structure_comps c ->
            Tbl.fold
              (fun s (data, pos) acc ->
                f s (Pdot (p, s, pos))
                    (md (EnvLazy.force subst_modtype_maker data)) acc)
              c.comp_modules
              acc
        | Functor_comps _ ->
            acc
      end

let fold_values f =
  find_all (fun env -> env.values) (fun sc -> sc.comp_values) f
and fold_constructors f =
  find_all_simple_list (fun env -> env.constrs) (fun sc -> sc.comp_constrs) f
and fold_labels f =
  find_all_simple_list (fun env -> env.labels) (fun sc -> sc.comp_labels) f
and fold_types f =
  find_all (fun env -> env.types) (fun sc -> sc.comp_types) f
and fold_modtypes f =
  find_all (fun env -> env.modtypes) (fun sc -> sc.comp_modtypes) f
and fold_classs f =
  find_all (fun env -> env.classes) (fun sc -> sc.comp_classes) f
and fold_cltypes f =
  find_all (fun env -> env.cltypes) (fun sc -> sc.comp_cltypes) f


(* Make the initial environment *)
let (initial_safe_string, initial_unsafe_string) =
  Predef.build_initial_env
    (add_type ~check:false)
    (add_extension ~check:false)
    empty

(* Return the environment summary *)

let summary env =
  if PathMap.is_empty env.local_constraints then env.summary
  else Env_constraints (env.summary, env.local_constraints)

let last_env = ref empty
let last_reduced_env = ref empty

let keep_only_summary env =
  if !last_env == env then !last_reduced_env
  else begin
    let new_env =
      {
       empty with
       summary = env.summary;
       local_constraints = env.local_constraints;
       flags = env.flags;
      }
    in
    last_env := env;
    last_reduced_env := new_env;
    new_env
  end


let env_of_only_summary env_from_summary env =
  let new_env = env_from_summary env.summary Subst.identity in
  { new_env with
    local_constraints = env.local_constraints;
    flags = env.flags;
  }

(* Error report *)

open Format

let report_error ppf = function
  | Illegal_renaming(modname, ps_name, filename) -> fprintf ppf
      "Wrong file naming: %a@ contains the compiled interface for @ \
       %s when %s was expected"
      Location.print_filename filename ps_name modname
  | Inconsistent_import(name, source1, source2) -> fprintf ppf
      "@[<hov>The files %a@ and %a@ \
              make inconsistent assumptions@ over interface %s@]"
      Location.print_filename source1 Location.print_filename source2 name
  | Need_recursive_types(import, export) ->
      fprintf ppf
        "@[<hov>Unit %s imports from %s, which uses recursive types.@ %s@]"
        export import "The compilation flag -rectypes is required"
  | Depend_on_unsafe_string_unit(import, export) ->
      fprintf ppf
        "@[<hov>Unit %s imports from %s, compiled with -unsafe-string.@ %s@]"
        export import "This compiler has been configured in strict \
                       -safe-string mode"
  | Missing_module(_, path1, path2) ->
      fprintf ppf "@[@[<hov>";
      if Path.same path1 path2 then
        fprintf ppf "Internal path@ %s@ is dangling." (Path.name path1)
      else
        fprintf ppf "Internal path@ %s@ expands to@ %s@ which is dangling."
          (Path.name path1) (Path.name path2);
      fprintf ppf "@]@ @[%s@ %s@ %s.@]@]"
        "The compiled interface for module" (Ident.name (Path.head path2))
        "was not found"
  | Illegal_value_name(_loc, name) ->
      fprintf ppf "'%s' is not a valid value identifier."
        name

let () =
  Location.register_error_of_exn
    (function
      | Error (Missing_module (loc, _, _)
              | Illegal_value_name (loc, _)
               as err) when loc <> Location.none ->
          Some (Location.error_of_printer loc report_error err)
      | Error err -> Some (Location.error_of_printer_file report_error err)
      | _ -> None
    )<|MERGE_RESOLUTION|>--- conflicted
+++ resolved
@@ -1523,11 +1523,6 @@
   let pos = function Static -> pos_stat | Nonstatic -> pos_rt in
   match item with
   | Sig_value (_id, sf, decl) ->
-<<<<<<< HEAD
-=======
-      Printf.eprintf "%s %d %d\n%!" (Ident.unique_name _id)
-        (cur_phase env) (phase_of_sf sf);
->>>>>>> a9d1be0c
       let sf = add (sf_of_phase (cur_phase env)) sf in
       begin match decl.val_kind with
       | Val_macro ->
