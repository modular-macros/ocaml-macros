--- conflicted
+++ resolved
@@ -189,17 +189,12 @@
 val add_type: check:bool -> Ident.t -> type_declaration -> t -> t
 val add_extension: check:bool -> Ident.t -> extension_constructor -> t -> t
 val add_module: ?arg:bool -> Ident.t -> module_type -> t -> t
-<<<<<<< HEAD
   (* the phase of the new module is set to the current phase of the
      environment. *)
-val add_module_with_phase: ?arg:bool -> phase -> Ident.t -> module_type -> t
-  -> t
-val add_module_declaration: ?arg:bool -> phase -> Ident.t
-  -> module_declaration -> t -> t
-=======
-val add_module_declaration: ?arg:bool -> check:bool -> Ident.t ->
+val add_module_with_phase: check:bool -> ?arg:bool -> phase -> Ident.t
+  -> module_type -> t -> t
+val add_module_declaration: ?arg:bool -> check:bool -> phase -> Ident.t ->
   module_declaration -> t -> t
->>>>>>> c545e04e
 val add_modtype: Ident.t -> modtype_declaration -> t -> t
 val add_class: Ident.t -> class_declaration -> t -> t
 val add_cltype: Ident.t -> class_type_declaration -> t -> t
