(**************************************************************************)
(*                                                                        *)
(*                                 OCaml                                  *)
(*                                                                        *)
(*             Xavier Leroy, projet Cristal, INRIA Rocquencourt           *)
(*                                                                        *)
(*   Copyright 1996 Institut National de Recherche en Informatique et     *)
(*     en Automatique.                                                    *)
(*                                                                        *)
(*   All rights reserved.  This file is distributed under the terms of    *)
(*   the GNU Lesser General Public License version 2.1, with the          *)
(*   special exception on linking described in the file LICENSE.          *)
(*                                                                        *)
(**************************************************************************)

(* Translation from typed abstract syntax to lambda terms,
   for the module language *)

open Typedtree
open Lambda
open Asttypes

<<<<<<< HEAD
val transl_implementation: string -> static_flag -> structure * module_coercion
  -> lambda
val transl_store_phrases: static_flag -> string -> structure -> int * lambda
=======
val transl_implementation:
      string -> structure * module_coercion -> Lambda.program
val transl_store_phrases: string -> structure -> int * lambda
>>>>>>> c545e04e
val transl_store_implementation:
      static_flag -> string -> structure * module_coercion -> Lambda.program

val transl_implementation_flambda:
  string -> structure * module_coercion -> Lambda.program

val transl_toplevel_definition: static_flag -> structure -> lambda
val transl_package:
      Ident.t option list -> Ident.t -> module_coercion -> lambda
val transl_store_package:
      Ident.t option list -> Ident.t -> module_coercion -> int * lambda

(** Wrap a piece of lambda code so that, if the original code returned a value,
    the result of this function will execute the original code, marshal the
    returned value, print it on the standard output and return unit. Intended
    for wrapping of splice-producing code in [ocaml*.opt]. *)
val wrap_marshal : Lambda.lambda -> Lambda.lambda

val transl_package_flambda:
      Ident.t option list -> module_coercion -> int * lambda

val toplevel_name: Ident.t -> string
val nat_toplevel_name: Ident.t -> Ident.t * int
val close_toplevel_term: lambda * unit -> lambda

(* Used in translmod *)
val transl_structure: IdentSet.elt list -> module_coercion -> Path.t option
  -> Asttypes.static_flag -> (structure_item -> lambda -> lambda) -> Env.t
  -> structure_item list -> lambda * int
val field_path: Path.t option -> Ident.t -> Path.t option

val primitive_declarations: Primitive.description list ref

type error =
  Circular_dependency of Ident.t

exception Error of Location.t * error

val report_error: Format.formatter -> error -> unit

val reset: unit -> unit<|MERGE_RESOLUTION|>--- conflicted
+++ resolved
@@ -20,15 +20,9 @@
 open Lambda
 open Asttypes
 
-<<<<<<< HEAD
 val transl_implementation: string -> static_flag -> structure * module_coercion
-  -> lambda
+  -> Lambda.program
 val transl_store_phrases: static_flag -> string -> structure -> int * lambda
-=======
-val transl_implementation:
-      string -> structure * module_coercion -> Lambda.program
-val transl_store_phrases: string -> structure -> int * lambda
->>>>>>> c545e04e
 val transl_store_implementation:
       static_flag -> string -> structure * module_coercion -> Lambda.program
 
