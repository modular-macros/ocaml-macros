--- conflicted
+++ resolved
@@ -194,14 +194,10 @@
 
 (* Compile a coercion *)
 
-<<<<<<< HEAD
 let zero_lam =
   Lconst (Const_base (Const_int 0))
 
-let rec apply_coercion static_flag strict restr arg =
-=======
-let rec apply_coercion loc strict restr arg =
->>>>>>> c545e04e
+let rec apply_coercion loc static_flag strict restr arg =
   match restr with
     Tcoerce_none ->
       arg
@@ -210,16 +206,11 @@
         let get_field pos = Lprim(Pfield pos,[Lvar id], loc) in
         let lam =
           Lprim(Pmakeblock(0, Immutable, None),
-<<<<<<< HEAD
-                List.map (apply_coercion_field static_flag get_field) pos_cc_list)
+            List.map
+              (apply_coercion_field loc static_flag get_field) pos_cc_list,
+            loc)
         in
-        wrap_id_pos_list static_flag id_pos_list get_field lam)
-=======
-                List.map (apply_coercion_field loc get_field) pos_cc_list,
-                loc)
-        in
-        wrap_id_pos_list loc id_pos_list get_field lam)
->>>>>>> c545e04e
+        wrap_id_pos_list loc static_flag id_pos_list get_field lam)
   | Tcoerce_functor(cc_arg, cc_res) ->
       let param = Ident.create "funarg" in
       name_lambda strict arg (fun id ->
@@ -228,20 +219,13 @@
                            is_a_functor = true };
                   loc = loc;
                   body = apply_coercion
-<<<<<<< HEAD
-                           static_flag Strict cc_res
-=======
-                           loc Strict cc_res
->>>>>>> c545e04e
+                           loc static_flag Strict cc_res
                            (Lapply{ap_should_be_tailcall=false;
                                    ap_loc=loc;
                                    ap_func=Lvar id;
-<<<<<<< HEAD
-                                   ap_args=[apply_coercion static_flag Alias cc_arg
-=======
-                                   ap_args=[apply_coercion loc Alias cc_arg
->>>>>>> c545e04e
-                                                           (Lvar param)];
+                                   ap_args=[apply_coercion loc static_flag
+                                     Alias cc_arg
+                                     (Lvar param)];
                                    ap_inlined=Default_inline;
                                    ap_specialised=Default_specialise})})
   | Tcoerce_primitive { pc_loc; pc_desc; pc_env; pc_type; } ->
@@ -251,21 +235,13 @@
         zero_lam
   | Tcoerce_alias (path, cc) ->
       name_lambda strict arg
-<<<<<<< HEAD
-        (fun _ -> apply_coercion static_flag Alias cc (transl_normal_path path))
-
-and apply_coercion_field static_flag get_field (pos, cc) =
-  apply_coercion static_flag Alias cc (get_field pos)
-
-and wrap_id_pos_list static_flag id_pos_list get_field lam =
-=======
-        (fun _ -> apply_coercion loc Alias cc (transl_normal_path path))
-
-and apply_coercion_field loc get_field (pos, cc) =
-  apply_coercion loc Alias cc (get_field pos)
-
-and wrap_id_pos_list loc id_pos_list get_field lam =
->>>>>>> c545e04e
+        (fun _ ->
+          apply_coercion loc static_flag Alias cc (transl_normal_path path))
+
+and apply_coercion_field loc static_flag get_field (pos, cc) =
+  apply_coercion loc static_flag Alias cc (get_field pos)
+
+and wrap_id_pos_list loc static_flag id_pos_list get_field lam =
   let fv = free_variables lam in
   (*Format.eprintf "%a@." Printlambda.lambda lam;
   IdentSet.iter (fun id -> Format.eprintf "%a " Ident.print id) fv;
@@ -275,11 +251,7 @@
       if IdentSet.mem id' fv then
         let id'' = Ident.create (Ident.name id') in
         (Llet(Alias, Pgenval, id'',
-<<<<<<< HEAD
-              apply_coercion static_flag Alias c (get_field pos),lam),
-=======
-              apply_coercion loc Alias c (get_field pos),lam),
->>>>>>> c545e04e
+              apply_coercion loc static_flag Alias c (get_field pos),lam),
          Ident.add id' (Lvar id'') s)
       else (lam,s))
       (lam, Ident.empty) id_pos_list
@@ -397,12 +369,10 @@
         let phase = Env.cur_phase env + Env.phase_of_sf sf in
         if phase > 1 then assert false;
         init_shape_mod env md.md_type ::
-<<<<<<< HEAD
-        init_shape_struct (Env.add_module_declaration phase id md env) rem
-=======
+        init_shape_struct
+          (Env.add_module_declaration phase ~check:false id md env) rem
         init_shape_struct (Env.add_module_declaration ~check:false
                              id md env) rem
->>>>>>> c545e04e
     | Sig_modtype(id, minfo) :: rem ->
         init_shape_struct (Env.add_modtype id minfo env) rem
     | Sig_class _ :: rem ->
@@ -531,7 +501,6 @@
 
 (* Compile a module expression *)
 
-<<<<<<< HEAD
 let ident_zero = Ident.create_persistent "0"
 
 (* Tell whether a module expression is a static module or not (for now, only
@@ -554,30 +523,16 @@
     List.iter (Translattribute.check_attribute_on_module mexp)
       mexp.mod_attributes
   ;
+  let loc = mexp.mod_loc in
   match mexp.mod_type with
-    Mty_alias _ -> apply_coercion target_phase Alias cc lambda_unit
+    Mty_alias _ -> apply_coercion loc target_phase Alias cc lambda_unit
   | _ ->
       match mexp.mod_desc with
         Tmod_ident (path,_) ->
-          apply_coercion target_phase Strict cc
-            (transl_path ~loc:mexp.mod_loc mexp.mod_env path)
-      | Tmod_structure str ->
-          fst (transl_struct [] cc rootpath target_phase str)
-=======
-let rec transl_module cc rootpath mexp =
-  List.iter (Translattribute.check_attribute_on_module mexp)
-    mexp.mod_attributes;
-  let loc = mexp.mod_loc in
-  match mexp.mod_type with
-    Mty_alias _ -> apply_coercion loc Alias cc lambda_unit
-  | _ ->
-      match mexp.mod_desc with
-        Tmod_ident (path,_) ->
-          apply_coercion loc Strict cc
+          apply_coercion loc target_phase Strict cc
             (transl_path ~loc mexp.mod_env path)
       | Tmod_structure str ->
-          fst (transl_struct loc [] cc rootpath str)
->>>>>>> c545e04e
+          fst (transl_struct loc [] cc rootpath target_phase str)
       | Tmod_functor(param, _, _, body) ->
           let bodypath = functor_path rootpath param in
           let inline_attribute =
@@ -590,12 +545,8 @@
                             attr = { inline = inline_attribute;
                                      specialise = Default_specialise;
                                      is_a_functor = true };
-<<<<<<< HEAD
+                            loc = loc;
                             body = transl_module Tcoerce_none bodypath target_phase body}
-=======
-                            loc = loc;
-                            body = transl_module Tcoerce_none bodypath body}
->>>>>>> c545e04e
               | Tcoerce_functor(ccarg, ccres) ->
                   let param' = Ident.create "funarg" in
                   Lfunction{kind = Curried; params = [param'];
@@ -604,11 +555,7 @@
                                      is_a_functor = true };
                             loc = loc;
                             body = Llet(Alias, Pgenval, param,
-<<<<<<< HEAD
-                                        apply_coercion target_phase Alias ccarg
-=======
-                                        apply_coercion loc Alias ccarg
->>>>>>> c545e04e
+                                        apply_coercion loc target_phase Alias ccarg
                                                        (Lvar param'),
                                         transl_module ccres bodypath target_phase body)}
               | _ ->
@@ -619,56 +566,36 @@
             Translattribute.get_and_remove_inlined_attribute_on_module funct
           in
           oo_wrap mexp.mod_env true
-<<<<<<< HEAD
-            (apply_coercion target_phase Strict cc)
-            (Lapply{ap_should_be_tailcall=false;
-                    ap_loc=mexp.mod_loc;
-                    ap_func=transl_module Tcoerce_none None
-                      target_phase funct;
-                    ap_args=[transl_module ccarg None target_phase arg];
-=======
-            (apply_coercion loc Strict cc)
+            (apply_coercion loc target_phase Strict cc)
             (Lapply{ap_should_be_tailcall=false;
                     ap_loc=loc;
-                    ap_func=transl_module Tcoerce_none None funct;
-                    ap_args=[transl_module ccarg None arg];
->>>>>>> c545e04e
+                    ap_func=transl_module Tcoerce_none None target_phase funct;
+                    ap_args=[transl_module ccarg None target_phase arg];
                     ap_inlined=inlined_attribute;
                     ap_specialised=Default_specialise})
       | Tmod_constraint(arg, _, _, ccarg) ->
           transl_module (compose_coercions cc ccarg) rootpath target_phase arg
       | Tmod_unpack(arg, _) ->
-<<<<<<< HEAD
           if target_phase <> Static then
-            apply_coercion target_phase Strict cc (Translcore.transl_exp arg)
+            apply_coercion loc target_phase Strict cc (Translcore.transl_exp arg)
           else zero_lam
 
-and transl_struct fields cc rootpath static_flag str =
-  transl_structure fields cc rootpath static_flag
+and transl_struct loc fields cc rootpath static_flag str =
+  transl_structure loc fields cc rootpath static_flag
   (fun _ lam -> lam) str.str_final_env str.str_items
 
-and transl_structure fields cc rootpath target_phase item_postproc final_env = function
-=======
-          apply_coercion loc Strict cc (Translcore.transl_exp arg)
-
-and transl_struct loc fields cc rootpath str =
-  transl_structure loc fields cc rootpath str.str_final_env str.str_items
-
-and transl_structure loc fields cc rootpath final_env = function
->>>>>>> c545e04e
+and transl_structure loc fields cc rootpath target_phase item_postproc
+      final_env = function
     [] ->
       let body, size =
         match cc with
           Tcoerce_none ->
             Lprim(Pmakeblock(0, Immutable, None),
-<<<<<<< HEAD
                   List.map (fun id ->
                     if Ident.name id = "0" then zero_lam
                     else Lvar id)
-                    (List.rev fields)),
-=======
-                  List.map (fun id -> Lvar id) (List.rev fields), loc),
->>>>>>> c545e04e
+                    (List.rev fields),
+                  loc),
               List.length fields
         | Tcoerce_structure(pos_cc_list, id_pos_list) ->
                 (* Do not ignore id_pos_list ! *)
@@ -688,28 +615,18 @@
                     (fun (pos, cc) ->
                       match cc with
                         Tcoerce_primitive p ->
-<<<<<<< HEAD
                           if target_phase = Nonstatic then
                             transl_primitive p.pc_loc
                               p.pc_desc p.pc_env p.pc_type None
                           else zero_lam
-                      | _ -> apply_coercion target_phase Strict cc (get_field pos))
-                    pos_cc_list))
-=======
-                          transl_primitive p.pc_loc
-                            p.pc_desc p.pc_env p.pc_type None
-                      | _ -> apply_coercion loc Strict cc (get_field pos))
-                    pos_cc_list, loc)
->>>>>>> c545e04e
+                      | _ -> apply_coercion loc target_phase Strict cc (get_field pos))
+                    pos_cc_list,
+                  loc))
             and id_pos_list =
               List.filter (fun (id,_,_) -> not (IdentSet.mem id ids))
                 id_pos_list
             in
-<<<<<<< HEAD
-            wrap_id_pos_list target_phase id_pos_list get_field lam,
-=======
-            wrap_id_pos_list loc id_pos_list get_field lam,
->>>>>>> c545e04e
+            wrap_id_pos_list loc target_phase id_pos_list get_field lam,
               List.length pos_cc_list
         | _ ->
             fatal_error "Translmod.transl_structure"
@@ -737,19 +654,18 @@
       let (item_lam, size) =
       match item.str_desc with
       | Tstr_eval (expr, _) ->
-<<<<<<< HEAD
           (* toplevel expressions are deemed run-time *)
           if target_phase = Nonstatic then
-            let body, size = transl_structure fields cc rootpath target_phase
+            let body, size = transl_structure loc fields cc rootpath target_phase
               item_postproc final_env rem in
             Lsequence(transl_exp expr, body), size
           else
-            transl_structure fields cc rootpath target_phase item_postproc final_env rem
+            transl_structure loc fields cc rootpath target_phase item_postproc final_env rem
       | Tstr_value(sf, rec_flag, pat_expr_list) -> begin
           if should_translate sf item then begin
             let ext_fields = rev_let_bound_idents pat_expr_list @ fields in
             let body, size =
-              transl_structure ext_fields cc rootpath target_phase
+              transl_structure loc ext_fields cc rootpath target_phase
                 item_postproc final_env rem in
             transl_let rec_flag pat_expr_list body, size
           end else
@@ -758,46 +674,45 @@
               List.map (fun _ -> ident_zero) @@
                 rev_let_bound_idents pat_expr_list
             in
-            transl_structure (placeholders @ fields)
+            transl_structure loc (placeholders @ fields)
               cc rootpath target_phase item_postproc final_env rem
       end
       | Tstr_primitive descr ->
           (if target_phase = Nonstatic then
             record_primitive descr.val_val
           );
-          transl_structure fields cc rootpath target_phase
+          transl_structure loc fields cc rootpath target_phase
             item_postproc final_env rem
       | Tstr_type _ ->
-          transl_structure fields cc rootpath target_phase
+          transl_structure loc fields cc rootpath target_phase
             item_postproc final_env rem
       | Tstr_typext(tyext) ->
           let ids = List.map (fun ext -> ext.ext_id) tyext.tyext_constructors in
           let body, size =
-            transl_structure (List.rev_append ids fields)
-              cc rootpath target_phase
-                item_postproc final_env rem
+            transl_structure loc (List.rev_append ids fields)
+              cc rootpath target_phase item_postproc final_env rem
           in
           transl_type_extension item.str_env rootpath tyext body, size
       | Tstr_exception ext ->
           if target_phase = Static then
-            transl_structure (ident_zero :: fields) cc rootpath target_phase
+            transl_structure loc (ident_zero :: fields) cc rootpath target_phase
               item_postproc final_env rem
           else
             let id = ext.ext_id in
             let path = field_path rootpath id in
             let body, size =
-              transl_structure (id :: fields) cc rootpath target_phase
+              transl_structure loc (id :: fields) cc rootpath target_phase
                 item_postproc final_env rem in
             Llet(Strict, Pgenval, id, transl_extension_constructor item.str_env path ext,
                  body), size
       | Tstr_module (sf, mb) ->
           if sf = Static && target_phase = Nonstatic then
-            transl_structure fields cc rootpath target_phase item_postproc
+            transl_structure loc fields cc rootpath target_phase item_postproc
               final_env rem
           else
             let id = mb.mb_id in
             let body, size =
-              transl_structure (id :: fields) cc rootpath target_phase
+              transl_structure loc (id :: fields) cc rootpath target_phase
                 item_postproc final_env rem
             in
             let module_body =
@@ -813,14 +728,14 @@
                  body), size
       | Tstr_recmodule (sf, bindings) ->
           if sf = Static && target_phase = Nonstatic then
-            transl_structure fields cc rootpath target_phase item_postproc
+            transl_structure loc fields cc rootpath target_phase item_postproc
               final_env rem
           else
             let ext_fields =
               List.rev_append (List.map (fun mb -> mb.mb_id) bindings) fields
             in
             let body, size =
-              transl_structure ext_fields cc rootpath target_phase
+              transl_structure loc ext_fields cc rootpath target_phase
                 item_postproc final_env rem in
             let lam =
               compile_recmodule target_phase
@@ -834,99 +749,26 @@
           let (ids, class_bindings) = transl_class_bindings cl_list in
           if target_phase = Static then
             transl_structure
+              loc
               (List.rev_append
                 (List.map (fun _ -> Ident.create_persistent "0") ids)
                 fields)
               cc rootpath target_phase item_postproc final_env rem
           else
             let body, size =
-              transl_structure (List.rev_append ids fields)
+              transl_structure loc (List.rev_append ids fields)
                 cc rootpath target_phase
                   item_postproc final_env rem
             in
             Lletrec(class_bindings, body), size
-=======
-          let body, size =
-            transl_structure loc fields cc rootpath final_env rem
-          in
-          Lsequence(transl_exp expr, body), size
-      | Tstr_value(rec_flag, pat_expr_list) ->
-          let ext_fields = rev_let_bound_idents pat_expr_list @ fields in
-          let body, size =
-            transl_structure loc ext_fields cc rootpath final_env rem
-          in
-          transl_let rec_flag pat_expr_list body, size
-      | Tstr_primitive descr ->
-          record_primitive descr.val_val;
-          transl_structure loc fields cc rootpath final_env rem
-      | Tstr_type _ ->
-          transl_structure loc fields cc rootpath final_env rem
-      | Tstr_typext(tyext) ->
-          let ids = List.map (fun ext -> ext.ext_id) tyext.tyext_constructors in
-          let body, size =
-            transl_structure loc (List.rev_append ids fields)
-              cc rootpath final_env rem
-          in
-          transl_type_extension item.str_env rootpath tyext body, size
-      | Tstr_exception ext ->
-          let id = ext.ext_id in
-          let path = field_path rootpath id in
-          let body, size =
-            transl_structure loc (id :: fields) cc rootpath final_env rem
-          in
-          Llet(Strict, Pgenval, id,
-               transl_extension_constructor item.str_env path ext, body),
-          size
-      | Tstr_module mb ->
-          let id = mb.mb_id in
-          let body, size =
-            transl_structure loc (id :: fields) cc rootpath final_env rem
-          in
-          let module_body =
-            transl_module Tcoerce_none (field_path rootpath id) mb.mb_expr
-          in
-          let module_body =
-            Translattribute.add_inline_attribute module_body mb.mb_loc
-                                                 mb.mb_attributes
-          in
-          Llet(pure_module mb.mb_expr, Pgenval, id,
-               module_body,
-               body), size
-      | Tstr_recmodule bindings ->
-          let ext_fields =
-            List.rev_append (List.map (fun mb -> mb.mb_id) bindings) fields
-          in
-          let body, size =
-            transl_structure loc ext_fields cc rootpath final_env rem
-          in
-          let lam =
-            compile_recmodule
-              (fun id modl ->
-                 transl_module Tcoerce_none (field_path rootpath id) modl)
-              bindings
-              body
-          in
-          lam, size
-      | Tstr_class cl_list ->
-          let (ids, class_bindings) = transl_class_bindings cl_list in
-          let body, size =
-            transl_structure loc (List.rev_append ids fields)
-              cc rootpath final_env rem
-          in
-          Lletrec(class_bindings, body), size
->>>>>>> c545e04e
       | Tstr_include incl ->
           let ids = bound_value_identifiers incl.incl_type in
           let modl = incl.incl_mod in
           let mid = Ident.create "include" in
           let rec rebind_idents pos newfields = function
               [] ->
-<<<<<<< HEAD
-                transl_structure newfields cc rootpath target_phase
+                transl_structure loc newfields cc rootpath target_phase
                   item_postproc final_env rem
-=======
-                transl_structure loc newfields cc rootpath final_env rem
->>>>>>> c545e04e
             | id :: ids ->
                 let body, size =
                   rebind_idents (pos + 1) (id :: newfields) ids
@@ -936,27 +778,17 @@
                 size
           in
           let body, size = rebind_idents 0 fields ids in
-<<<<<<< HEAD
-          Llet(pure_module modl, Pgenval, mid, transl_module Tcoerce_none None target_phase modl,
-               body), size
-=======
           Llet(pure_module modl, Pgenval, mid,
-               transl_module Tcoerce_none None modl, body),
+               transl_module Tcoerce_none None target_phase modl, body),
           size
-
->>>>>>> c545e04e
       | Tstr_modtype _
       | Tstr_open _
       | Tstr_class_type _
       | Tstr_attribute _ ->
-<<<<<<< HEAD
-          transl_structure fields cc rootpath target_phase
+          transl_structure loc fields cc rootpath target_phase
             item_postproc final_env rem
       in
       (item_postproc item item_lam, size)
-=======
-          transl_structure loc fields cc rootpath final_env rem
->>>>>>> c545e04e
 
 and pure_module m =
   match m.mod_desc with
@@ -1010,45 +842,36 @@
   let module_id = Ident.create_persistent module_name in
   let body, size =
     Translobj.transl_label_init
-<<<<<<< HEAD
-      (fun () -> transl_struct [] cc (global_path module_id) Nonstatic str)
-=======
-      (fun () -> transl_struct Location.none [] cc
-                   (global_path module_id) str)
->>>>>>> c545e04e
+      (fun () -> transl_struct Location.none [] cc (global_path module_id)
+        Nonstatic str)
   in
   { module_ident = module_id;
     main_module_block_size = size;
     required_globals = required_globals ~flambda:true body;
     code = body }
 
-<<<<<<< HEAD
 let transl_implementation module_name target_phase (str, cc) =
   if target_phase = Static then
     let module_id = Ident.create_persistent module_name in
     Translcore.set_transl_splices None;
     splice_ids := [];
     let (mod_body, _size) =
-      transl_structure [] cc (Some (Path.Pident module_id))
+      transl_structure Location.none [] cc (Some (Path.Pident module_id))
         Static transl_item_splices str.str_final_env str.str_items
     in
-    insert_splice_array module_id !splice_ids mod_body
+    let code =
+      insert_splice_array module_id !splice_ids mod_body
+    in
+    { implementation with code }
   else
-    let (module_id, _size), module_initializer =
+    let implementation =
       transl_implementation_flambda module_name (str, cc)
     in
-    Lprim (Psetglobal module_id, [module_initializer])
-=======
-let transl_implementation module_name (str, cc) =
-  let implementation =
-    transl_implementation_flambda module_name (str, cc)
-  in
-  let code =
-    Lprim (Psetglobal implementation.module_ident, [implementation.code],
-           Location.none)
-  in
-  { implementation with code }
->>>>>>> c545e04e
+    let code =
+      Lprim (Psetglobal implementation.module_ident, [implementation.code],
+        Location.none)
+    in
+    { implementation with code }
 
 (* Build the list of value identifiers defined by a toplevel structure
    (excluding primitive declarations and replacing different-phase identifiers
@@ -1209,7 +1032,6 @@
         in
         match item.str_desc with
         | Tstr_eval (expr, _attrs) ->
-<<<<<<< HEAD
             (* top-level expression are deemed run-time *)
             if target_phase = Nonstatic then
               Lsequence(subst_lambda subst (transl_exp expr),
@@ -1219,7 +1041,10 @@
         | Tstr_value(sf, rec_flag, pat_expr_list) ->
             if should_translate sf item then
               let ids = let_bound_idents pat_expr_list in
-              let lam = transl_let rec_flag pat_expr_list (store_idents ids) in
+              let lam =
+                transl_let rec_flag pat_expr_list
+                  (store_idents Location.none ids)
+              in
               Lsequence(subst_lambda subst lam,
                         transl_store rootpath
                           (add_idents false ids subst) rem)
@@ -1229,17 +1054,6 @@
                   (let_bound_idents pat_expr_list)
               in
               transl_store rootpath subst rem
-=======
-            Lsequence(subst_lambda subst (transl_exp expr),
-                      transl_store rootpath subst rem)
-        | Tstr_value(rec_flag, pat_expr_list) ->
-            let ids = let_bound_idents pat_expr_list in
-            let lam =
-              transl_let rec_flag pat_expr_list (store_idents Location.none ids)
-            in
-            Lsequence(subst_lambda subst lam,
-                      transl_store rootpath (add_idents false ids subst) rem)
->>>>>>> c545e04e
         | Tstr_primitive descr ->
             begin if target_phase = Nonstatic then
               record_primitive descr.val_val
@@ -1258,17 +1072,16 @@
             Lsequence(subst_lambda subst lam,
                       transl_store rootpath (add_idents false ids subst) rem)
         | Tstr_exception ext ->
-<<<<<<< HEAD
             if target_phase = Nonstatic then
               let id = ext.ext_id in
               let path = field_path rootpath id in
               let lam = transl_extension_constructor item.str_env path ext in
               Lsequence(Llet(Strict, Pgenval, id,
-                             subst_lambda subst lam, store_ident id),
+                             subst_lambda subst lam, store_ident exit.ext_loc id),
                         transl_store rootpath (add_ident false id subst) rem)
             else
               transl_store rootpath subst rem
-        | Tstr_module (sf, {mb_id=id;
+        | Tstr_module (sf, {mb_id=id; mb_loc=loc;
                             mb_expr={mod_desc = Tmod_structure str} as mexp;
                             mb_attributes}) ->
             if sf = Static then (* Avoid doing these checks twice *)
@@ -1288,50 +1101,19 @@
                              subst_lambda subst
                                (Lprim(Pmakeblock(0, Immutable, None),
                                       List.map (fun id -> Lvar id)
-                                        (defined_idents target_phase str.str_items))),
-                             Lsequence(store_ident id,
+                                        (defined_idents target_phase str.str_items)), loc),
+                             Lsequence(store_ident loc id,
                                        transl_store rootpath
                                                     (add_ident true id subst)
                                                     rem)))
             end
         | Tstr_module (sf, {
-            mb_id=id;
-=======
-            let id = ext.ext_id in
-            let path = field_path rootpath id in
-            let lam = transl_extension_constructor item.str_env path ext in
-            Lsequence(Llet(Strict, Pgenval, id, subst_lambda subst lam,
-                           store_ident ext.ext_loc id),
-                      transl_store rootpath (add_ident false id subst) rem)
-        | Tstr_module{mb_id=id;mb_loc=loc;
-                      mb_expr={mod_desc = Tmod_structure str} as mexp;
-                      mb_attributes} ->
-            List.iter (Translattribute.check_attribute_on_module mexp)
-              mb_attributes;
-            let lam =
-              transl_store (field_path rootpath id) subst str.str_items
-            in
-            (* Careful: see next case *)
-            let subst = !transl_store_subst in
-            Lsequence(lam,
-                      Llet(Strict, Pgenval, id,
-                           subst_lambda subst
-                             (Lprim(Pmakeblock(0, Immutable, None),
-                                    List.map (fun id -> Lvar id)
-                                      (defined_idents str.str_items), loc)),
-                           Lsequence(store_ident loc id,
-                                     transl_store rootpath
-                                                  (add_ident true id subst)
-                                                  rem)))
-        | Tstr_module{
-            mb_id=id;mb_loc=loc;
->>>>>>> c545e04e
+            mb_id=id; mb_loc=loc;
             mb_expr= {
               mod_desc = Tmod_constraint (
                   {mod_desc = Tmod_structure str} as mexp, _, _,
                   (Tcoerce_structure (map, _) as _cc))};
             mb_attributes
-<<<<<<< HEAD
           }) ->
             if sf = Static then (* Avoid doing these checks twice *)
               List.iter (Translattribute.check_attribute_on_module mexp)
@@ -1352,19 +1134,20 @@
                 match cc with
                 | Tcoerce_primitive { pc_loc; pc_desc; pc_env; pc_type; } ->
                     transl_primitive pc_loc pc_desc pc_env pc_type None
-                | _ -> apply_coercion target_phase Strict cc (Lvar ids.(pos))
+                | _ ->
+                  apply_coercion loc target_phase Strict cc (Lvar ids.(pos))
               in
               Lsequence(lam,
                         Llet(Strict, Pgenval, id,
                              subst_lambda subst
                                (Lprim(Pmakeblock(0, Immutable, None),
-                                      List.map field map)),
-                             Lsequence(store_ident id,
+                                      List.map field map), loc),
+                             Lsequence(store_ident loc id,
                                        transl_store rootpath
                                                     (add_ident true id subst)
                                                     rem)))
             end
-        | Tstr_module (sf, {mb_id=id; mb_expr=modl; mb_loc; mb_attributes}) ->
+        | Tstr_module (sf, {mb_id=id; mb_expr=modl; mb_loc=loc; mb_attributes}) ->
             if sf = Static && target_phase = Nonstatic then
               transl_store rootpath subst rem
             else
@@ -1373,7 +1156,7 @@
                   Translattribute.add_inline_attribute
                 else fun lam _ _ -> lam)
                   (transl_module Tcoerce_none (field_path rootpath id) target_phase modl)
-                  mb_loc mb_attributes
+                  loc mb_attributes
               in
               (* Careful: the module value stored in the global may be different
                  from the local module value, in case a coercion is applied.
@@ -1382,7 +1165,7 @@
                  If not, we can use the value from the global
                  (add_ident true adds id -> Pgetglobal... to subst). *)
               Llet(Strict, Pgenval, id, subst_lambda subst lam,
-                   Lsequence(store_ident id,
+                   Lsequence(store_ident loc id,
                              transl_store rootpath (add_ident true id subst) rem))
         | Tstr_recmodule (sf, bindings) ->
             if sf = Static && target_phase = Nonstatic then
@@ -1395,7 +1178,7 @@
                      (transl_module Tcoerce_none
                         (field_path rootpath id) target_phase modl))
                 bindings
-                (Lsequence(store_idents ids,
+                (Lsequence(store_idents Location.none ids,
                            transl_store rootpath (add_idents true ids subst) rem))
         | Tstr_class cl_list ->
             let (ids, class_bindings) = transl_class_bindings cl_list in
@@ -1403,69 +1186,11 @@
               transl_store rootpath (add_idents false
                 (List.map (fun _ -> ident_zero) ids) subst) rem
             else
-              let lam = Lletrec(class_bindings, store_idents ids) in
+              let lam =
+                Lletrec(class_bindings, store_idents Location.none ids)
+              in
               Lsequence(subst_lambda subst lam,
                         transl_store rootpath (add_idents false ids subst) rem)
-=======
-          } ->
-            (*    Format.printf "coerc id %s: %a@." (Ident.unique_name id)
-                                Includemod.print_coercion cc; *)
-            List.iter (Translattribute.check_attribute_on_module mexp)
-              mb_attributes;
-            let lam =
-              transl_store (field_path rootpath id) subst str.str_items
-            in
-            (* Careful: see next case *)
-            let subst = !transl_store_subst in
-            let ids = Array.of_list (defined_idents str.str_items) in
-            let field (pos, cc) =
-              match cc with
-              | Tcoerce_primitive { pc_loc; pc_desc; pc_env; pc_type; } ->
-                  transl_primitive pc_loc pc_desc pc_env pc_type None
-              | _ -> apply_coercion loc Strict cc (Lvar ids.(pos))
-            in
-            Lsequence(lam,
-                      Llet(Strict, Pgenval, id,
-                           subst_lambda subst
-                             (Lprim(Pmakeblock(0, Immutable, None),
-                                    List.map field map, loc)),
-                           Lsequence(store_ident loc id,
-                                     transl_store rootpath
-                                                  (add_ident true id subst)
-                                                  rem)))
-        | Tstr_module{mb_id=id; mb_expr=modl; mb_loc=loc; mb_attributes} ->
-            let lam =
-              Translattribute.add_inline_attribute
-                (transl_module Tcoerce_none (field_path rootpath id) modl)
-                loc mb_attributes
-            in
-            (* Careful: the module value stored in the global may be different
-               from the local module value, in case a coercion is applied.
-               If so, keep using the local module value (id) in the remainder of
-               the compilation unit (add_ident true returns subst unchanged).
-               If not, we can use the value from the global
-               (add_ident true adds id -> Pgetglobal... to subst). *)
-            Llet(Strict, Pgenval, id, subst_lambda subst lam,
-                 Lsequence(store_ident loc id,
-                           transl_store rootpath (add_ident true id subst) rem))
-        | Tstr_recmodule bindings ->
-            let ids = List.map (fun mb -> mb.mb_id) bindings in
-            compile_recmodule
-              (fun id modl ->
-                 subst_lambda subst
-                   (transl_module Tcoerce_none
-                      (field_path rootpath id) modl))
-              bindings
-              (Lsequence(store_idents Location.none ids,
-                         transl_store rootpath (add_idents true ids subst) rem))
-        | Tstr_class cl_list ->
-            let (ids, class_bindings) = transl_class_bindings cl_list in
-            let lam =
-              Lletrec(class_bindings, store_idents Location.none ids)
-            in
-            Lsequence(subst_lambda subst lam,
-                      transl_store rootpath (add_idents false ids subst) rem)
->>>>>>> c545e04e
         | Tstr_include incl ->
             let ids = bound_value_identifiers incl.incl_type in
             let modl = incl.incl_mod in
@@ -1490,11 +1215,7 @@
   and store_ident loc id =
     try
       let (pos, cc) = Ident.find_same id map in
-<<<<<<< HEAD
-      let init_val = apply_coercion Nonstatic Alias cc (Lvar id) in
-=======
-      let init_val = apply_coercion loc Alias cc (Lvar id) in
->>>>>>> c545e04e
+      let init_val = apply_coercion loc Nonstatic Alias cc (Lvar id) in
       Lprim(Psetfield(pos, Pointer, Initialization),
             [Lprim(Pgetglobal glob, [], loc); init_val],
             loc)
@@ -1598,11 +1319,9 @@
 let transl_store_implementation target_phase module_name (str, restr) =
   let s = !transl_store_subst in
   transl_store_subst := Ident.empty;
-<<<<<<< HEAD
-  let (i, r) = transl_store_gen target_phase module_name (str, restr) false in
-=======
-  let (i, code) = transl_store_gen module_name (str, restr) false in
->>>>>>> c545e04e
+  let (i, code) =
+    transl_store_gen target_phase module_name (str, restr) false
+  in
   transl_store_subst := s;
   { Lambda.main_module_block_size = i;
     code;
@@ -1702,7 +1421,6 @@
     | Tstr_module (sf, {mb_id=id; mb_expr=modl}) ->
         if sf = Static && target_phase = Nonstatic then
           lambda_unit
-<<<<<<< HEAD
         else begin
           (* we need to use the unique name for the module because of issues
              with "open" (PR#1672) *)
@@ -1740,7 +1458,8 @@
           [] ->
             lambda_unit
         | id :: ids ->
-            Lsequence(toploop_setvalue id (Lprim(Pfield pos, [Lvar mid])),
+            Lsequence(toploop_setvalue id
+                (Lprim(Pfield pos, [Lvar mid], Location.none)),
                       set_idents (pos + 1) ids) in
         Llet(Strict, Pgenval, mid,
              transl_module Tcoerce_none None target_phase modl, set_idents 0 ids)
@@ -1769,23 +1488,6 @@
     item_lam
 
 let transl_toplevel_item_and_close target_phase itm =
-=======
-      | id :: ids ->
-          Lsequence(toploop_setvalue id
-                      (Lprim(Pfield pos, [Lvar mid], Location.none)),
-                    set_idents (pos + 1) ids) in
-      Llet(Strict, Pgenval, mid,
-           transl_module Tcoerce_none None modl, set_idents 0 ids)
-  | Tstr_modtype _
-  | Tstr_open _
-  | Tstr_primitive _
-  | Tstr_type _
-  | Tstr_class_type _
-  | Tstr_attribute _ ->
-      lambda_unit
-
-let transl_toplevel_item_and_close itm =
->>>>>>> c545e04e
   close_toplevel_term
     (transl_label_init (fun () -> transl_toplevel_item target_phase itm, ()))
 
@@ -1837,28 +1539,18 @@
     | Tcoerce_alias _ -> assert false
   in
   size,
-<<<<<<< HEAD
-  apply_coercion Nonstatic Strict coercion
-    (Lprim(Pmakeblock(0, Immutable, None), List.map get_component component_names))
-=======
-  apply_coercion Location.none Strict coercion
+  apply_coercion Location.none Nonstatic Strict coercion
     (Lprim(Pmakeblock(0, Immutable, None),
            List.map get_component component_names,
            Location.none))
->>>>>>> c545e04e
 
 let transl_package component_names target_name coercion =
   let components =
     Lprim(Pmakeblock(0, Immutable, None),
-<<<<<<< HEAD
-          List.map get_component component_names) in
-  Lprim(Psetglobal target_name, [apply_coercion Nonstatic Strict coercion components])
-=======
           List.map get_component component_names, Location.none) in
   Lprim(Psetglobal target_name,
-        [apply_coercion Location.none Strict coercion components],
+        [apply_coercion Location.none Nonstatic Strict coercion components],
         Location.none)
->>>>>>> c545e04e
   (*
   let components =
     match coercion with
@@ -1899,11 +1591,7 @@
       let blk = Ident.create "block" in
       (List.length pos_cc_list,
        Llet (Strict, Pgenval, blk,
-<<<<<<< HEAD
-             apply_coercion Nonstatic Strict coercion components,
-=======
-             apply_coercion Location.none Strict coercion components,
->>>>>>> c545e04e
+             apply_coercion Location.none Nonstatic Strict coercion components,
              make_sequence
                (fun pos _id ->
                  Lprim(Psetfield(pos, Pointer, Initialization),
