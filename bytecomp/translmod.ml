(**************************************************************************)
(*                                                                        *)
(*                                 OCaml                                  *)
(*                                                                        *)
(*             Xavier Leroy, projet Cristal, INRIA Rocquencourt           *)
(*                                                                        *)
(*   Copyright 1996 Institut National de Recherche en Informatique et     *)
(*     en Automatique.                                                    *)
(*                                                                        *)
(*   All rights reserved.  This file is distributed under the terms of    *)
(*   the GNU Lesser General Public License version 2.1, with the          *)
(*   special exception on linking described in the file LICENSE.          *)
(*                                                                        *)
(**************************************************************************)

(* Translation from typed abstract syntax to lambda terms,
   for the module language *)

open Misc
open Asttypes
open Longident
open Path
open Types
open Typedtree
open Lambda
open Translobj
open Translcore
open Translclass

type error =
  Circular_dependency of Ident.t


exception Error of Location.t * error

(* record macros and cross-stage identifiers in a tree *)

module TreeInspectIt (X : sig
  val cs_glob : Ident.t loc list ref
  val cs_nonglob : Path.t list ref
  val macros : Path.t list ref
end) = struct
  open TypedtreeIter
  include DefaultIteratorArgument

  let enter_expression exp =
    match exp.exp_desc with
    | Texp_ident (p, lid, vd) ->
        let h = Path.head p in
        if Env.find_stage p exp.exp_env <> Env.cur_stage exp.exp_env then
          if Ident.global h || Ident.persistent h then
            let h' = { txt = h; loc = lid.loc } in
            X.cs_glob := h' :: !X.cs_glob
          else if not (List.mem p !X.cs_nonglob) then
            X.cs_nonglob := p :: !X.cs_nonglob
        ;
        if vd.val_kind = Val_macro &&
            not (List.mem p !X.macros) then
          X.macros := p :: !X.macros
    | _ -> ()
end

module TreeInspect : sig
  val expression : expression -> Ident.t loc list * Path.t list * Path.t list
end = struct
  module X = struct
    let cs_glob = ref ([] : Ident.t loc list)
    let cs_nonglob = ref ([] : Path.t list)
    let macros = ref ([] : Path.t list)
    let reset () =
      cs_glob := [];
      cs_nonglob := [];
      macros := []
  end
  include TypedtreeIter.MakeIterator(TreeInspectIt(X))

  let expression exp =
    iter_expression exp;
    let ret = (!X.cs_glob, !X.cs_nonglob, !X.macros) in
    X.reset ();
    ret
end

let transl_toplevel_splice exp =
  let (cs_glob, _, _) = TreeInspect.expression exp in
  List.fold_left
    (fun lam id -> Translquote.wrap_local exp.exp_loc id.txt
      (Location.mkloc (Ident.name id.txt) (id : Ident.t loc).loc) lam)
    (Translcore.transl_exp exp)
    cs_glob

(* ordered array of lambda blocks for stage-0 splices *)
let item_splices = ref ([] : lambda list)

module TranslSplicesIterator = struct
  open TypedtreeIter
  include DefaultIteratorArgument

  let depth = ref 0

  let enter_expression expr =
    match expr.exp_desc with
    | Texp_escape e ->
        if !depth = 0 then
          let body = transl_toplevel_splice e in
          item_splices := !item_splices @ [body];
        else
          ()
    | Texp_quote _ ->
        incr depth
    | _ -> ()

  let leave_expression expr =
    match expr.exp_desc with
    | Texp_quote _ ->
        decr depth
    | _ -> ()
end

module TranslSplices = TypedtreeIter.MakeIterator(TranslSplicesIterator)

let splice_ids = ref ([] : Ident.t list)

let transl_item_splices item item_lam =
  (* Find splices in current structure item *)
  TranslSplices.iter_structure_item item;
  let item_splices_with_ids =
    List.map (fun l -> (Ident.create "*splice*", l)) !item_splices
  in
  (* Add the code for running splices *)
  let wrap_let str_lam (splice_id, splice_lam) =
    Llet(Strict, Pgenval, splice_id, splice_lam, str_lam)
  in
  let lam = List.fold_left wrap_let item_lam item_splices_with_ids in
  item_splices := [];
  splice_ids := !splice_ids @ List.map fst item_splices_with_ids;
  lam

(* Wrap a module construction lambda inside a lambda that declares the module
   global (as a side effect), constructs an array with all splices encountered
   in this module and returns it. [splice_ids] should refer to these splices.
   *)
let rec insert_splice_array module_id splice_ids = function
  | Llet (a,b,c,lam,rem) ->
      Llet (a, b, c, lam, insert_splice_array module_id splice_ids rem)
  | Lletrec (vbs, rem) ->
      Lletrec (vbs, insert_splice_array module_id splice_ids rem)
  | block ->
      let splice_body =
        Lprim (Pmakearray (Paddrarray, Mutable),
          List.map
            (fun id ->
              Translquote.transl_close_expression Location.none (Lvar id))
            splice_ids,
          Location.none)
      in
      Lsequence (
        Lprim (Psetglobal module_id, [block], Location.none),
        splice_body)

(* Wrap a piece of lambda code so that, if the original code returned a value,
 * the result of this function will execute the original code, marshal the
 * returned value to the file passed as the first command-line argument.
 * Intended for wrapping of splice-producing code in [ocaml*.opt]. *)
let wrap_marshal lam =
  let apply fun_lam args =
    Lapply {
      ap_func = fun_lam;
      ap_args = args;
      ap_loc = Location.none;
      ap_should_be_tailcall = false;
      ap_inlined = Default_inline;
      ap_specialised = Default_specialise;
    }
  in
  let lam_id = Ident.create "let" in
  let channel_id = Ident.create "channel" in
  let marshal_to_channel =
    Lprim (Pfield 0, (* ~Marshal.to_channel *)
      [Lprim (Pgetglobal (Ident.create_persistent
        (Ident.lift_string "Marshal")), [], Location.none)],
      Location.none)
  in
  let get_filename =
    (* ~Sys.argv.[1] *)
    Lprim (
      Pccall (
        Primitive.simple
          ~name:"caml_array_get" ~arity:2 ~alloc:true (* ? *)),
      [Lprim
        (Pfield 0, (* ~Sys.argv *)
          [Lprim
            (Pgetglobal (Ident.create_persistent (Ident.lift_string "Sys")),
            [], Location.none)],
        Location.none);
        (* 1 *)
        Lconst (Const_base (Const_int 1))
      ],
      Location.none)
  in
  let open_channel =
    apply
      (Lprim (Pfield 43, (* ~Pervasives.open_out_bin *)
        [Lprim (Pgetglobal (Ident.create_persistent 
          (Ident.lift_string "Pervasives")), [], Location.none)],
        Location.none))
      [get_filename]
  in
  let write_lam =
    Llet (Strict, Pgenval, channel_id, open_channel,
      Lsequence (
        apply
          marshal_to_channel
          [Lvar channel_id; Lvar lam_id; Lconst (Const_pointer 0)],
        apply
          (Lprim (Pfield 58, (* ~Pervasives.close_out *)
            [Lprim (Pgetglobal (Ident.create_persistent
              (Ident.lift_string "Pervasives")), [], Location.none)],
            Location.none))
          [Lvar channel_id]
      )
    )
  in
  Llet (Strict, Pgenval, lam_id, lam, write_lam)

(* Keep track of the root path (from the root of the namespace to the
   currently compiled module expression).  Useful for naming extensions. *)

let global_path glob = Some(Pident glob)
let functor_path path param =
  match path with
    None -> None
  | Some p -> Some(Papply(p, Pident param))
let field_path path field =
  match path with
    None -> None
  | Some p -> Some(Pdot(p, Ident.name field, Path.nopos))

(* Compile type extensions *)

let transl_type_extension env rootpath tyext body =
  List.fold_right
    (fun ext body ->
      let lam =
        transl_extension_constructor env (field_path rootpath ext.ext_id) ext
      in
      Llet(Strict, Pgenval, ext.ext_id, lam, body))
    tyext.tyext_constructors
    body

(* Compile a coercion *)

let zero_lam =
  Lconst (Const_base (Const_int 0))

let extract_phase_of_pos phase = function
  | Uniphase (sf, i) ->
      if sf = phase then Some i else None
  | Biphase (i, j) ->
      if phase = Static then Some i else Some j

(* Filter out positions for the other phase *)
let rec filter_pos_cc phase = function
  | [] -> []
  | (pos, cc) :: rem ->
    begin match extract_phase_of_pos phase pos with
    | None -> filter_pos_cc phase rem
    | Some i ->
        (i, cc) :: filter_pos_cc phase rem
    end

let rec filter_id_pos phase = function
  | [] -> []
  | (id, pos, cc) :: rem ->
    begin match extract_phase_of_pos phase pos with
    | None -> filter_id_pos phase rem
    | Some i ->
        (id, i, cc) :: filter_id_pos phase rem
    end

let rec apply_coercion loc static_flag strict restr arg =
  match restr with
    Tcoerce_none ->
      arg
  | Tcoerce_structure(pos_cc_list, id_pos_list) ->
      name_lambda strict arg (fun id ->
        let (pos_cc_list, id_pos_list) =
          (filter_pos_cc static_flag pos_cc_list,
            filter_id_pos static_flag id_pos_list)
        in
        let get_field pos =
          Lprim(Pfield pos,[Lvar id], loc)
        in
        let lam =
          Lprim(Pmakeblock(0, Immutable, None),
                List.map
                  (apply_coercion_field loc static_flag get_field)
                  pos_cc_list,
                loc)
        in
        wrap_id_pos_list loc static_flag id_pos_list get_field lam)
  | Tcoerce_functor(cc_arg, cc_res) ->
      let param = Ident.create "funarg" in
      name_lambda strict arg (fun id ->
        Lfunction{kind = Curried; params = [param];
                  attr = { default_function_attribute with
                           is_a_functor = true };
                  loc = loc;
                  body = apply_coercion
                           loc static_flag Strict cc_res
                           (Lapply{ap_should_be_tailcall=false;
                                   ap_loc=loc;
                                   ap_func=Lvar id;
                                   ap_args=[apply_coercion loc static_flag
                                     Alias cc_arg (Lvar param)];
                                   ap_inlined=Default_inline;
                                   ap_specialised=Default_specialise})})
  | Tcoerce_primitive { pc_loc; pc_desc; pc_env; pc_type; } ->
      if static_flag = Nonstatic then
        transl_primitive pc_loc pc_desc pc_env pc_type None
      else
        zero_lam
  | Tcoerce_alias (path, cc) ->
      name_lambda strict arg
        (fun _ -> apply_coercion loc static_flag Alias cc
          (transl_normal_path static_flag path))

and apply_coercion_field loc static_flag get_field (pos, cc) =
  apply_coercion loc static_flag Alias cc (get_field pos)

and wrap_id_pos_list loc static_flag id_pos_list get_field lam =
  let fv = free_variables lam in
  (*Format.eprintf "%a@." Printlambda.lambda lam;
  IdentSet.iter (fun id -> Format.eprintf "%a " Ident.print id) fv;
  Format.eprintf "@.";*)
  let (lam,s) =
    List.fold_left (fun (lam,s) (id',pos,c) ->
      if IdentSet.mem id' fv then
        let id'' = Ident.create (Ident.name id') in
        (Llet(Alias, Pgenval, id'',
              apply_coercion loc static_flag Alias c (get_field pos),lam),
         Ident.add id' (Lvar id'') s)
      else (lam,s))
      (lam, Ident.empty) id_pos_list
  in
  if s == Ident.empty then lam else subst_lambda s lam

(* Compose two coercions
   apply_coercion c1 (apply_coercion c2 e) behaves like
   apply_coercion (compose_coercions c1 c2) e. *)

let rec compose_coercions phase c1 c2 =
  match (c1, c2) with
    (Tcoerce_none, c2) -> c2
  | (c1, Tcoerce_none) -> c1
  | (Tcoerce_structure (pc1, ids1), Tcoerce_structure (pc2, ids2)) ->
      let pc1 = filter_pos_cc phase pc1
      and ids1 = filter_id_pos phase ids1
      and pc2 = filter_pos_cc phase pc2
      and ids2 = filter_id_pos phase ids2
      in
      let v2 = Array.of_list pc2 in
      let ids1 =
        List.map (fun (id,pos1,c1) ->
            let (pos2,c2) = v2.(pos1) in
            (id, pos2, compose_coercions phase c1 c2))
          ids1
      in
      Tcoerce_structure
        (List.map
          (function
          | (p1, Tcoerce_primitive p) ->
              (Uniphase (phase, p1), Tcoerce_primitive p)
          | (p1, c1) ->
              let (p2, c2) = v2.(p1) in
              (Uniphase (phase, p2), compose_coercions phase c1 c2))
          pc1,
        List.map
          (fun (id, i, cc) ->
            (id, Uniphase (phase, i), cc))
          (ids1 @ ids2))
  | (Tcoerce_functor(arg1, res1), Tcoerce_functor(arg2, res2)) ->
      Tcoerce_functor(compose_coercions phase arg2 arg1,
                      compose_coercions phase res1 res2)
  | (c1, Tcoerce_alias (path, c2)) ->
      Tcoerce_alias (path, compose_coercions phase c1 c2)
  | (_, _) ->
      fatal_error "Translmod.compose_coercions"

(*
let apply_coercion a b c =
  Format.eprintf "@[<2>apply_coercion@ %a@]@." Includemod.print_coercion b;
  apply_coercion a b c

let compose_coercions c1 c2 =
  let c3 = compose_coercions c1 c2 in
  let open Includemod in
  Format.eprintf "@[<2>compose_coercions@ (%a)@ (%a) =@ %a@]@."
    print_coercion c1 print_coercion c2 print_coercion c3;
  c3
*)

(* Record the primitive declarations occuring in the module compiled *)

let primitive_declarations = ref ([] : Primitive.description list)
let record_primitive = function
  | {val_kind=Val_prim p} ->
      primitive_declarations := p :: !primitive_declarations
  | _ -> ()

(* Utilities for compiling "module rec" definitions *)

let mod_prim phase name =
  let mod_name =
    if phase = Static then Ident.lift_string "CamlinternalMod"
    else "CamlinternalMod"
  in
  try
    transl_normal_path phase
      (fst (Env.lookup_value (Ldot (Lident mod_name, name))
                             Env.empty))
  with Not_found ->
    fatal_error ("Primitive " ^ name ^ " not found.")

let undefined_location loc =
  let (fname, line, char) = Location.get_pos_info loc.Location.loc_start in
  Lconst(Const_block(0,
                     [Const_base(Const_string (fname, None));
                      Const_base(Const_int line);
                      Const_base(Const_int char)]))

let init_shape target_phase modl =
  let rec init_shape_mod env mty =
    match Mtype.scrape env mty with
      Mty_ident _ ->
        raise Not_found
    | Mty_alias _ ->
        Const_block (1, [Const_pointer 0])
    | Mty_signature sg ->
        Const_block(0, [Const_block(0, init_shape_struct env sg)])
    | Mty_functor _ ->
        raise Not_found (* can we do better? *)
  and init_shape_struct env sg =
    match sg with
      [] -> []
    | Sig_value(_id, sf, {val_kind; val_type=ty}) :: rem 
          when val_kind = Val_macro ||
            (val_kind = Val_reg && sf = target_phase) ->
        let init_v =
          match Ctype.expand_head env ty with
            {desc = Tarrow(_,_,_,_)} ->
              Const_pointer 0 (* camlinternalMod.Function *)
          | {desc = Tconstr(p, _, _)} when Path.same p Predef.path_lazy_t ->
              Const_pointer 1 (* camlinternalMod.Lazy *)
          | _ -> raise Not_found in
        init_v :: init_shape_struct env rem
    | Sig_value(_, _, {val_kind=Val_prim _ | Val_reg}) :: rem ->
        init_shape_struct env rem
    | Sig_value _ :: _rem ->
        assert false
    | Sig_type(id, tdecl, _) :: rem ->
        init_shape_struct (Env.add_type ~check:false id tdecl env) rem
    | Sig_typext _ :: _ ->
        raise Not_found
    | Sig_module(id, md, sf, _) :: rem ->
        let phase = Env.cur_phase env + Env.phase_of_sf sf in
        if Env.contains_phase_mty target_phase env md.md_type then
          init_shape_mod env md.md_type ::
          init_shape_struct
            (Env.add_module_declaration ~check:false phase id md env) rem
        else
          init_shape_struct env rem
    | Sig_modtype(id, minfo) :: rem ->
        init_shape_struct (Env.add_modtype id minfo env) rem
    | Sig_class _ :: rem ->
        if target_phase = Static then
          init_shape_struct env rem
        else
          let x =
            Const_pointer 2 (* camlinternalMod.Class *)
          in
          x :: init_shape_struct env rem
    | Sig_class_type _ :: rem ->
        init_shape_struct env rem
  in
  try
    Some(undefined_location modl.mod_loc,
         Lconst(init_shape_mod modl.mod_env modl.mod_type))
  with Not_found ->
    None

(* Reorder bindings to honor dependencies.  *)

type binding_status = Undefined | Inprogress | Defined

let reorder_rec_bindings bindings =
  let id = Array.of_list (List.map (fun (id,_,_,_) -> id) bindings)
  and loc = Array.of_list (List.map (fun (_,loc,_,_) -> loc) bindings)
  and init = Array.of_list (List.map (fun (_,_,init,_) -> init) bindings)
  and rhs = Array.of_list (List.map (fun (_,_,_,rhs) -> rhs) bindings) in
  let fv = Array.map Lambda.free_variables rhs in
  let num_bindings = Array.length id in
  let status = Array.make num_bindings Undefined in
  let res = ref [] in
  let rec emit_binding i =
    match status.(i) with
      Defined -> ()
    | Inprogress -> raise(Error(loc.(i), Circular_dependency id.(i)))
    | Undefined ->
        if init.(i) = None then begin
          status.(i) <- Inprogress;
          for j = 0 to num_bindings - 1 do
            if IdentSet.mem id.(j) fv.(i) then emit_binding j
          done
        end;
        res := (id.(i), init.(i), rhs.(i)) :: !res;
        status.(i) <- Defined in
  for i = 0 to num_bindings - 1 do
    match status.(i) with
      Undefined -> emit_binding i
    | Inprogress -> assert false
    | Defined -> ()
  done;
  List.rev !res

(* Generate lambda-code for a reordered list of bindings *)

let eval_rec_bindings phase bindings cont =
  let rec bind_inits = function
    [] ->
      bind_strict bindings
  | (_id, None, _rhs) :: rem ->
      bind_inits rem
  | (id, Some(loc, shape), _rhs) :: rem ->
      Llet(Strict, Pgenval, id,
           Lapply{ap_should_be_tailcall=false;
                  ap_loc=Location.none;
                  ap_func=mod_prim phase "init_mod";
                  ap_args=[loc; shape];
                  ap_inlined=Default_inline;
                  ap_specialised=Default_specialise},
           bind_inits rem)
  and bind_strict = function
    [] ->
      patch_forwards bindings
  | (id, None, rhs) :: rem ->
      Llet(Strict, Pgenval, id, rhs, bind_strict rem)
  | (_id, Some _, _rhs) :: rem ->
      bind_strict rem
  and patch_forwards = function
    [] ->
      cont
  | (_id, None, _rhs) :: rem ->
      patch_forwards rem
  | (id, Some(_loc, shape), rhs) :: rem ->
      Lsequence(Lapply{ap_should_be_tailcall=false;
                       ap_loc=Location.none;
                       ap_func=mod_prim phase "update_mod";
                       ap_args=[shape; Lvar id; rhs];
                       ap_inlined=Default_inline;
                       ap_specialised=Default_specialise},
                patch_forwards rem)
  in
    bind_inits bindings

let compile_recmodule phase compile_rhs bindings cont =
  eval_rec_bindings phase
    (reorder_rec_bindings
       (List.map
          (fun {mb_id=id; mb_expr=modl; _} ->
            (id, modl.mod_loc, init_shape phase modl, compile_rhs id modl))
          bindings))
    cont

(* Extract the list of "value" identifiers bound by a signature.
   "Value" identifiers are identifiers for signature components that
   correspond to a run-time value: values, extensions, modules, classes.
   Note: manifest primitives do not correspond to a run-time value! *)


let rec bound_value_identifiers phase env = function
    [] -> []
  | item :: rem ->
    begin match item with
<<<<<<< HEAD
    | Sig_value(id, _, {val_kind = Val_reg | Val_macro}) (* exclude prims *)
=======
    | Sig_value(id, _, _)
>>>>>>> a9d1be0c
    | Sig_typext(id, _, _)
    | Sig_module(id, _, _, _)
    | Sig_class(id, _, _) ->
      begin match Env.advance_pos item 0 0 env with
      | (Path.Uniphase (sf, _), _, _) when sf = phase ->
          id :: bound_value_identifiers phase env rem
      | (Path.Biphase _, _, _) ->
          id :: bound_value_identifiers phase env rem
      | _ ->
          bound_value_identifiers phase env rem
      end
    | _ -> bound_value_identifiers phase env rem
    end

(* Code to translate class entries in a structure *)

let transl_class_bindings cl_list =
  let ids = List.map (fun (ci, _) -> ci.ci_id_class) cl_list in
  (ids,
   List.map
     (fun ({ci_id_class=id; ci_expr=cl; ci_virt=vf}, meths) ->
       (id, transl_class ids id meths cl vf))
     cl_list)

(* Compile a module expression *)

let rec transl_module cc rootpath target_phase mexp =
  let loc = mexp.mod_loc in
  if Env.contains_phase_mty target_phase mexp.mod_env mexp.mod_type then begin
    List.iter (Translattribute.check_attribute_on_module mexp)
      mexp.mod_attributes;
    match mexp.mod_type with
      Mty_alias _ -> apply_coercion loc target_phase Alias cc lambda_unit
    | _ ->
        match mexp.mod_desc with
          Tmod_ident (path,_) ->
            apply_coercion loc target_phase Strict cc
              (transl_path ~loc
                (Env.with_phase (Env.phase_of_sf target_phase) mexp.mod_env)
                path)
        | Tmod_structure str ->
            fst (transl_struct loc [] cc rootpath target_phase str)
        | Tmod_functor(param, _, _, body) ->
            let bodypath = functor_path rootpath param in
            let inline_attribute =
              Translattribute.get_inline_attribute mexp.mod_attributes
            in
            oo_wrap mexp.mod_env true
              (function
                | Tcoerce_none ->
                    Lfunction{kind = Curried; params = [param];
                              attr = { inline = inline_attribute;
                                       specialise = Default_specialise;
                                       is_a_functor = true };
                              loc = loc;
                              body = transl_module Tcoerce_none bodypath
                                target_phase body}
                | Tcoerce_functor(ccarg, ccres) ->
                    let param' = Ident.create "funarg" in
                    Lfunction{kind = Curried; params = [param'];
                              attr = { inline = inline_attribute;
                                       specialise = Default_specialise;
                                       is_a_functor = true };
                              loc = loc;
                              body = Llet(Alias, Pgenval, param,
                                          apply_coercion loc target_phase Alias
                                            ccarg (Lvar param'),
                                          transl_module ccres bodypath
                                            target_phase body)}
                | _ ->
                    fatal_error "Translmod.transl_module")
              cc
        | Tmod_apply(funct, arg, ccarg) ->
            let inlined_attribute, funct =
              Translattribute.get_and_remove_inlined_attribute_on_module funct
            in
            oo_wrap mexp.mod_env true
              (apply_coercion loc target_phase Strict cc)
              (Lapply{ap_should_be_tailcall=false;
                      ap_loc=loc;
                      ap_func=transl_module Tcoerce_none None
                        target_phase funct;
                      ap_args=[transl_module ccarg None target_phase arg];
                      ap_inlined=inlined_attribute;
                      ap_specialised=Default_specialise})
        | Tmod_constraint(arg, _, _, ccarg) ->
            transl_module (compose_coercions target_phase cc ccarg)
              rootpath target_phase arg
        | Tmod_unpack(arg, _) ->
            if target_phase <> Static then
              apply_coercion loc target_phase Strict cc (Translcore.transl_exp arg)
            else zero_lam
  end else
    Lprim(Pmakeblock (0,Immutable,None), [], loc)

and transl_struct loc fields cc rootpath static_flag str =
  transl_structure loc fields cc rootpath static_flag
  (fun _ lam -> lam) str.str_final_env str.str_items

and transl_structure loc fields cc rootpath target_phase item_postproc
      final_env =
  Includemod.print_coercion Format.err_formatter cc;
  Format.eprintf "\n%!";
  function
    [] ->
      let body, size =
        match cc with
          Tcoerce_none ->
            Lprim(Pmakeblock(0, Immutable, None),
                  List.map (fun id -> Lvar id) (List.rev fields),
                  loc),
              List.length fields
        | Tcoerce_structure (pos_cc_list, id_pos_list) ->
                (* Do not ignore id_pos_list ! *)
            (*Format.eprintf "%a@.@[" Includemod.print_coercion cc;
            List.iter (fun l -> Format.eprintf "%a@ " Ident.print l)
              fields;
            Format.eprintf "@]@.";*)
            let fields = List.rev fields in
            let (pos_cc_list, id_pos_list) =
              (filter_pos_cc target_phase pos_cc_list,
                filter_id_pos target_phase id_pos_list)
            in
            let v = Array.of_list fields in
            let get_field pos =
              let id = v.(pos) in
              Lvar id
            and ids = List.fold_right IdentSet.add fields IdentSet.empty in
            let lam =
              Lprim(Pmakeblock(0, Immutable, None),
                  List.map
                    (fun (pos, cc) ->
                      match cc with
                        Tcoerce_primitive p ->
                          if target_phase = Nonstatic then
                            transl_primitive p.pc_loc
                              p.pc_desc p.pc_env p.pc_type None
                          else zero_lam
                      | _ -> apply_coercion loc target_phase Strict cc
                        (get_field pos))
                    pos_cc_list,
                  loc)
            and id_pos_list =
              List.filter (fun (id,_,_) -> not (IdentSet.mem id ids))
                id_pos_list
            in
            wrap_id_pos_list loc target_phase id_pos_list get_field lam,
              List.length pos_cc_list
        | _ ->
            fatal_error "Translmod.transl_structure"
      in
      (* This debugging event provides information regarding the structure
         items. It is ignored by the OCaml debugger but is used by
         Js_of_ocaml to preserve variable names. *)
      (if !Clflags.debug && not !Clflags.native_code then
         Levent(body,
                {lev_loc = loc;
                 lev_kind = Lev_pseudo;
                 lev_repr = None;
                 lev_env = Env.summary final_env})
       else
         body),
      size
  | item :: rem ->
      (* Determine whether an item should be translated or ignored, based on
         its static modifier, and the target phase. *)
      let should_translate sf item =
        let item_phase = Env.cur_phase item.str_env + Env.phase_of_sf sf in
        let target_phase = if target_phase = Static then 1 else 0 in
        item_phase = target_phase
      in
      let (item_lam, size) =
      match item.str_desc with
      | Tstr_eval (expr, _) ->
          (* toplevel expressions are deemed run-time *)
          if target_phase = Nonstatic then
            let body, size = transl_structure loc fields cc rootpath
              target_phase item_postproc final_env rem
            in
            Lsequence(transl_exp expr, body), size
          else
            transl_structure loc fields cc rootpath target_phase item_postproc
              final_env rem
      | Tstr_value(sf, rec_flag, pat_expr_list) -> begin
          if should_translate sf item then begin
            let ext_fields = rev_let_bound_idents pat_expr_list @ fields in
            let body, size =
              transl_structure loc ext_fields cc rootpath target_phase
                item_postproc final_env rem in
            transl_let rec_flag pat_expr_list body, size
          end else
            let ext_fields = fields in
            transl_structure loc ext_fields cc rootpath target_phase
              item_postproc final_env rem
      end
      | Tstr_macro(rec_flag, pat_expr_list) ->
          let ext_fields = rev_let_bound_idents pat_expr_list @ fields in
          let body, size =
            transl_structure loc ext_fields cc rootpath target_phase
              item_postproc final_env rem
          in
          transl_macro target_phase rec_flag pat_expr_list
            TreeInspect.expression body,
          size
      | Tstr_primitive descr ->
          (if target_phase = Nonstatic then
            record_primitive descr.val_val
          );
          transl_structure loc fields cc rootpath target_phase
            item_postproc final_env rem
      | Tstr_type _ ->
          transl_structure loc fields cc rootpath target_phase
            item_postproc final_env rem
      | Tstr_typext(tyext) ->
          if target_phase = Nonstatic then
            let ids = List.map (fun ext -> ext.ext_id) tyext.tyext_constructors 
            in
            let body, size =
              transl_structure loc (List.rev_append ids fields)
                cc rootpath target_phase item_postproc final_env rem
            in
            transl_type_extension item.str_env rootpath tyext body, size
          else
            transl_structure loc fields cc rootpath target_phase item_postproc
              final_env rem
      | Tstr_exception ext ->
          let id = ext.ext_id in
          let path = field_path rootpath id in
          let body, size =
            transl_structure loc (id :: fields) cc rootpath target_phase
              item_postproc final_env rem
          in
          Llet(Strict, Pgenval, id,
               transl_extension_constructor item.str_env path ext,
               body), size
      | Tstr_module (sf, mb) ->
          if sf = Static && target_phase = Nonstatic then
            transl_structure loc fields cc rootpath target_phase item_postproc
              final_env rem
          else
            let id = mb.mb_id in
            let body, size =
              transl_structure loc (id :: fields) cc rootpath target_phase
                item_postproc final_env rem
            in
            let mod_expr =
              if sf = Static then
                {mb.mb_expr with mod_env = Env.with_phase 1 mb.mb_expr.mod_env}
              else mb.mb_expr
            in
            let module_body =
              (* avoid checking inline attributes twice *)
              (if target_phase = Nonstatic || sf = Static then
                Translattribute.add_inline_attribute
              else
                fun lam _ _ -> lam)
                  (transl_module Tcoerce_none (field_path rootpath id)
                    target_phase mod_expr)
                  mb.mb_loc mb.mb_attributes
            in
            Llet(pure_module mb.mb_expr, Pgenval, id,
                 module_body,
                 body), size
      | Tstr_recmodule (sf, bindings) ->
          if sf = Static && target_phase = Nonstatic then
            transl_structure loc fields cc rootpath target_phase item_postproc
              final_env rem
          else
            let ext_fields =
              List.rev_append (List.map (fun mb -> mb.mb_id) bindings) fields
            in
            let body, size =
              transl_structure loc ext_fields cc rootpath target_phase
                item_postproc final_env rem
            in
            let lam =
              compile_recmodule target_phase
                (fun id modl ->
                   let modl =
                     if sf = Static then
                       {modl with mod_env = Env.with_phase 1 modl.mod_env}
                     else modl
                   in
                   transl_module Tcoerce_none (field_path rootpath id) target_phase modl)
                bindings
                body
            in
            lam, size
      | Tstr_class cl_list ->
          let (ids, class_bindings) = transl_class_bindings cl_list in
          if target_phase = Static then
            transl_structure loc fields cc rootpath target_phase item_postproc
              final_env rem
          else
            let body, size =
              transl_structure loc (List.rev_append ids fields)
                cc rootpath target_phase
                  item_postproc final_env rem
            in
            Lletrec(class_bindings, body), size
      | Tstr_include incl ->
          let ids = bound_value_identifiers target_phase item.str_env
            incl.incl_type
          in
          List.iter (fun id->Printf.eprintf "%s\n%!" (Ident.unique_name id)) ids;
          let modl = incl.incl_mod in
          let mid = Ident.create "include" in
          let rec rebind_idents pos newfields = function
              [] ->
                transl_structure loc newfields cc rootpath target_phase
                  item_postproc final_env rem
            | id :: ids ->
                let body, size =
                  rebind_idents (pos + 1) (id :: newfields) ids
                in
                Llet(Alias, Pgenval, id,
                     Lprim(Pfield pos, [Lvar mid], incl.incl_loc), body),
                size
          in
          let body, size = rebind_idents 0 fields ids in
          Llet(pure_module modl, Pgenval, mid,
               transl_module Tcoerce_none None target_phase modl, body),
          size
      | Tstr_modtype _
      | Tstr_open _
      | Tstr_class_type _
      | Tstr_attribute _ ->
          transl_structure loc fields cc rootpath target_phase
            item_postproc final_env rem
      in
      (item_postproc item item_lam, size)

and pure_module m =
  match m.mod_desc with
    Tmod_ident _ -> Alias
  | Tmod_constraint (m,_,_,_) -> pure_module m
  | _ -> Strict

(* Update forward declaration in Translcore *)
let _ =
  Translcore.transl_module := fun cc rp m -> transl_module cc rp Nonstatic m

(* Introduce dependencies on modules referenced only by "external". *)

let scan_used_globals lam =
  let globals = ref Ident.Set.empty in
  let rec scan lam =
    Lambda.iter scan lam;
    match lam with
      Lprim ((Pgetglobal id | Psetglobal id), _, _) ->
        globals := Ident.Set.add id !globals
    | _ -> ()
  in
  scan lam; !globals

let required_globals ~flambda body =
  let globals = scan_used_globals body in
  let add_global id req =
    if not flambda && Ident.Set.mem id globals then
      req
    else
      Ident.Set.add id req
  in
  let required =
    Hashtbl.fold
      (fun path _ -> add_global (Path.head path)) used_primitives
      (if flambda then globals else Ident.Set.empty)
  in
  let required =
    List.fold_right add_global (Env.get_required_globals ()) required
  in
  Env.reset_required_globals ();
  Hashtbl.clear used_primitives;
  required

(* Compile an implementation *)

let transl_implementation_flambda module_name (str, cc) =
  reset_labels ();
  primitive_declarations := [];
  Hashtbl.clear used_primitives;
  let module_id = Ident.create_persistent module_name in
  let body, size =
    Translobj.transl_label_init
      (fun () -> transl_struct Location.none [] cc (global_path module_id)
                   Nonstatic str)
  in
  { module_ident = module_id;
    main_module_block_size = size;
    required_globals = required_globals ~flambda:true body;
    code = body }

let transl_implementation module_name target_phase (str, cc) =
  if target_phase = Static then
    let module_id = Ident.create_persistent module_name in
    Translcore.set_transl_splices None;
    splice_ids := [];
    let (mod_body, size) =
      transl_structure Location.none [] cc (Some (Path.Pident module_id))
        Static transl_item_splices str.str_final_env str.str_items
    in
    let code =
      insert_splice_array module_id !splice_ids mod_body
    in
    { module_ident = module_id;
      main_module_block_size = size;
      required_globals = required_globals ~flambda:false code;
      code = code }
  else
    let implementation =
      transl_implementation_flambda module_name (str, cc)
    in
    let code =
      Lprim (Psetglobal implementation.module_ident, [implementation.code],
             Location.none)
    in
    { implementation with code }

(* Build the list of value identifiers defined by a toplevel structure
   (excluding primitive declarations and replacing different-phase identifiers
    with placeholders). *)

let rec defined_idents static_flag = function
    [] -> []
  | item :: rem ->
    match item.str_desc with
    | Tstr_eval _ -> defined_idents static_flag rem
    | Tstr_value(sf, _rec_flag, pat_expr_list) -> (
      if sf = static_flag then
        let_bound_idents pat_expr_list @ defined_idents static_flag rem
      else
        defined_idents static_flag rem
    )
    | Tstr_macro (_rec_flag, pat_expr_list) ->
        let_bound_idents pat_expr_list @ defined_idents static_flag rem
    | Tstr_primitive _ -> defined_idents static_flag rem
    | Tstr_type _ -> defined_idents static_flag rem
    | Tstr_typext tyext ->
      List.map (fun ext -> ext.ext_id) tyext.tyext_constructors
      @ defined_idents static_flag rem
    | Tstr_exception ext -> ext.ext_id :: defined_idents static_flag rem
    | Tstr_module (sf, mb) ->
        begin match (static_flag, sf) with
        | (Nonstatic, Static) ->
          defined_idents static_flag rem
        | _ (* target phase is higher than module phase *) ->
          mb.mb_id :: defined_idents static_flag rem
        end
    | Tstr_recmodule (sf, decls) ->
        begin match (static_flag, sf) with
        | (Nonstatic, Static) ->
          defined_idents static_flag rem
        | _ (* target phase is higher than module phase *) ->
          List.map (fun mb -> mb.mb_id) decls @ defined_idents static_flag rem
        end
    | Tstr_modtype _ -> defined_idents static_flag rem
    | Tstr_open _ -> defined_idents static_flag rem
    | Tstr_class cl_list ->
      List.map (fun (ci, _) -> ci.ci_id_class) cl_list @ defined_idents static_flag rem
    | Tstr_class_type _ -> defined_idents static_flag rem
    | Tstr_include incl ->
      bound_value_identifiers static_flag item.str_env incl.incl_type @
        defined_idents static_flag rem
    | Tstr_attribute _ -> defined_idents static_flag rem

(* second level idents (module M = struct ... let id = ... end),
   and all sub-levels idents *)
let rec more_idents target_phase = function
    [] -> []
  | item :: rem ->
    match item.str_desc with
    | Tstr_eval _ -> more_idents target_phase rem
    | Tstr_value _ -> more_idents target_phase rem
    | Tstr_macro _ -> more_idents target_phase rem
    | Tstr_primitive _ -> more_idents target_phase rem
    | Tstr_type _ -> more_idents target_phase rem
    | Tstr_typext _ -> more_idents target_phase rem
    | Tstr_exception _ -> more_idents target_phase rem
    | Tstr_recmodule _ -> more_idents target_phase rem
    | Tstr_modtype _ -> more_idents target_phase rem
    | Tstr_open _ -> more_idents target_phase rem
    | Tstr_class _ -> more_idents target_phase rem
    | Tstr_class_type _ -> more_idents target_phase rem
    | Tstr_include _ -> more_idents target_phase rem
    | Tstr_module (sf, {mb_expr={mod_desc = Tmod_structure str}})
    | Tstr_module (sf, {mb_expr={mod_desc =
                             Tmod_constraint ({mod_desc = Tmod_structure str},
                                              _, _, _)}}) ->
      begin match (target_phase, sf) with
      | (Nonstatic, Static) ->
        more_idents target_phase rem
      | _ ->
        all_idents target_phase str.str_items @ more_idents target_phase rem
      end
    | Tstr_module _ -> more_idents target_phase rem
    | Tstr_attribute _ -> more_idents target_phase rem

and all_idents target_phase = function
    [] -> []
  | item :: rem ->
    match item.str_desc with
    | Tstr_eval _ -> all_idents target_phase rem
    | Tstr_value(sf, _rec_flag, pat_expr_list) ->
      begin match (target_phase, sf) with
        | (Nonstatic, Static) -> all_idents target_phase rem
        | _ -> let_bound_idents pat_expr_list @ all_idents target_phase rem
      end
    | Tstr_macro (_rec_flag, pat_expr_list) ->
        if target_phase = Static then
          let_bound_idents pat_expr_list @ all_idents target_phase rem
        else all_idents target_phase rem
    | Tstr_primitive _ -> all_idents target_phase rem
    | Tstr_type _ -> all_idents target_phase rem
    | Tstr_typext tyext ->
      List.map (fun ext -> ext.ext_id) tyext.tyext_constructors
      @ all_idents target_phase rem
    | Tstr_exception ext -> ext.ext_id :: all_idents target_phase rem
    | Tstr_recmodule (sf, decls) ->
      begin match (target_phase, sf) with
      | (Nonstatic, Static) -> all_idents target_phase rem
      | _ ->
        List.map (fun mb -> mb.mb_id) decls @ all_idents target_phase rem
      end
    | Tstr_modtype _ -> all_idents target_phase rem
    | Tstr_open _ -> all_idents target_phase rem
    | Tstr_class cl_list ->
      List.map (fun (ci, _) -> ci.ci_id_class) cl_list @ all_idents target_phase rem
    | Tstr_class_type _ -> all_idents target_phase rem
    | Tstr_include incl ->
      bound_value_identifiers target_phase item.str_env incl.incl_type @
        all_idents target_phase rem
    | Tstr_module (sf, {mb_id;mb_expr={mod_desc = Tmod_structure str}})
    | Tstr_module (sf, {mb_id;
                        mb_expr={mod_desc =
                             Tmod_constraint ({mod_desc = Tmod_structure str},
                                              _, _, _)}}) ->
      begin match (target_phase, sf) with
      | (Nonstatic, Static) -> all_idents target_phase rem
      | _ ->
        mb_id :: all_idents target_phase str.str_items @ all_idents target_phase rem
      end
    | Tstr_module (sf,mb) ->
      begin match (target_phase, sf) with
      | (Nonstatic, Static) -> all_idents target_phase rem
      | _ -> mb.mb_id :: all_idents target_phase rem
      end
    | Tstr_attribute _ -> all_idents target_phase rem


(* A variant of transl_structure used to compile toplevel structure definitions
   for the native-code compiler. Store the defined values in the fields
   of the global as soon as they are defined, in order to reduce register
   pressure.  Also rewrites the defining expressions so that they
   refer to earlier fields of the structure through the fields of
   the global, not by their names.
   "map" is a table from defined idents to (pos in global block, coercion).
   "prim" is a list of (pos in global block, primitive declaration). *)

let transl_store_subst = ref Ident.empty
  (** In the native toplevel, this reference is threaded through successive
      calls of transl_store_structure *)

let nat_toplevel_name id =
  try match Ident.find_same id !transl_store_subst with
    | Lprim(Pfield pos, [Lprim(Pgetglobal glob, [], _)], _) -> (glob,pos)
    | _ -> raise Not_found
  with Not_found ->
    fatal_error("Translmod.nat_toplevel_name: " ^ Ident.unique_name id)

let transl_store_structure target_phase glob map prims str =
  let rec transl_store rootpath subst = function
    [] ->
      transl_store_subst := subst;
        lambda_unit
    | item :: rem ->
        let should_translate sf item =
          let item_phase = Env.cur_phase item.str_env + Env.phase_of_sf sf in
          let target_phase = if target_phase = Static then 1 else 0 in
          item_phase = target_phase
        in
        match item.str_desc with
        | Tstr_eval (expr, _attrs) ->
            (* top-level expression are deemed run-time *)
            if target_phase = Nonstatic then
              Lsequence(subst_lambda subst (transl_exp expr),
                        transl_store rootpath subst rem)
            else
              transl_store rootpath subst rem
        | Tstr_value(sf, rec_flag, pat_expr_list) ->
            if should_translate sf item then
              let ids = let_bound_idents pat_expr_list in
              let lam =
                transl_let rec_flag pat_expr_list
                  (store_idents Location.none ids)
              in
              Lsequence(subst_lambda subst lam,
                        transl_store rootpath (add_idents false ids subst) rem)
            else
              transl_store rootpath subst rem
        | Tstr_macro (rec_flag, pat_expr_list) ->
            let ids = let_bound_idents pat_expr_list in
            let lam =
              transl_macro target_phase rec_flag pat_expr_list
                TreeInspect.expression (store_idents Location.none ids)
            in
            Lsequence (subst_lambda subst lam,
              transl_store rootpath (add_idents false ids subst) rem)
        | Tstr_primitive descr ->
            begin if target_phase = Nonstatic then
              record_primitive descr.val_val
            end;
            transl_store rootpath subst rem
        | Tstr_type _ ->
            transl_store rootpath subst rem
        | Tstr_typext(tyext) ->
            let ids =
              List.map (fun ext -> ext.ext_id) tyext.tyext_constructors
            in
            let lam =
              transl_type_extension item.str_env rootpath tyext
                                    (store_idents Location.none ids)
            in
            Lsequence(subst_lambda subst lam,
                      transl_store rootpath (add_idents false ids subst) rem)
        | Tstr_exception ext ->
            let id = ext.ext_id in
            let path = field_path rootpath id in
            let lam = transl_extension_constructor item.str_env path ext in
            Lsequence(Llet(Strict, Pgenval, id, subst_lambda subst lam,
                           store_ident ext.ext_loc id),
                      transl_store rootpath (add_ident false id subst) rem)
        | Tstr_module (sf, {mb_id=id;mb_loc=loc;
                            mb_expr={mod_desc = Tmod_structure str} as mexp;
                            mb_attributes}) ->
            List.iter (Translattribute.check_attribute_on_module mexp)
              mb_attributes;
            if sf = Static && target_phase = Nonstatic then
              transl_store rootpath subst rem
            else begin
              let lam =
                transl_store (field_path rootpath id) subst str.str_items
              in
              (* Careful: see next case *)
              let subst = !transl_store_subst in
              Lsequence(lam,
                        Llet(Strict, Pgenval, id,
                             subst_lambda subst
                               (Lprim(Pmakeblock(0, Immutable, None),
                                      List.map (fun id -> Lvar id)
                                        (defined_idents target_phase
                                          str.str_items), loc)),
                             Lsequence(store_ident loc id,
                                       transl_store rootpath
                                                    (add_ident true id subst)
                                                    rem)))
            end
        | Tstr_module (sf, {
            mb_id=id; mb_loc=loc;
            mb_expr= {
              mod_desc = Tmod_constraint (
                  {mod_desc = Tmod_structure str} as mexp, _, _,
                  (Tcoerce_structure (map, _) as _cc))};
            mb_attributes
          }) ->
            List.iter (Translattribute.check_attribute_on_module mexp)
              mb_attributes;
            if sf = Static && target_phase = Nonstatic then
              transl_store rootpath subst rem
            else begin
              (*    Format.printf "coerc id %s: %a@." (Ident.unique_name id)
                                  Includemod.print_coercion cc; *)
              let lam =
                transl_store (field_path rootpath id) subst str.str_items
              in
              (* Careful: see next case *)
              let subst = !transl_store_subst in
              let ids =
                Array.of_list (defined_idents target_phase str.str_items)
              in
              let field (pos, cc) =
                match cc with
                | Tcoerce_primitive { pc_loc; pc_desc; pc_env; pc_type; } ->
                    transl_primitive pc_loc pc_desc pc_env pc_type None
                | _ -> apply_coercion loc target_phase Strict cc (Lvar ids.(pos))
              in
              let map = filter_pos_cc target_phase map in
              Lsequence(lam,
                        Llet(Strict, Pgenval, id,
                             subst_lambda subst
                               (Lprim(Pmakeblock(0, Immutable, None),
                                      List.map field map, loc)),
                             Lsequence(store_ident loc id,
                                       transl_store rootpath
                                                    (add_ident true id subst)
                                                    rem)))
            end
        | Tstr_module (sf, {mb_id=id;mb_expr=modl;mb_loc=loc;mb_attributes}) ->
            if sf = Static && target_phase = Nonstatic then
              transl_store rootpath subst rem
            else
              let modl =
                if sf = Static then
                  {modl with mod_env = Env.with_phase 1 modl.mod_env}
                else modl
              in
              let lam =
                (* avoid checking inline attributes twice *)
                (if target_phase = Nonstatic || sf = Static then
                  Translattribute.add_inline_attribute
                else
                  fun lam _ _ -> lam)
                    (transl_module Tcoerce_none (field_path rootpath id)
                      target_phase modl)
                    loc mb_attributes
              in
              (* Careful: the module value stored in the global may be different
                 from the local module value, in case a coercion is applied.
                 If so, keep using the local module value (id) in the remainder of
                 the compilation unit (add_ident true returns subst unchanged).
                 If not, we can use the value from the global
                 (add_ident true adds id -> Pgetglobal... to subst). *)
              Llet(Strict, Pgenval, id, subst_lambda subst lam,
                   Lsequence(store_ident loc id,
                             transl_store rootpath (add_ident true id subst) rem))
        | Tstr_recmodule (sf, bindings) ->
            if sf = Static && target_phase = Nonstatic then
              transl_store rootpath subst rem
            else
              let ids = List.map (fun mb -> mb.mb_id) bindings in
              compile_recmodule target_phase
                (fun id modl ->
                   let modl =
                     if sf = Static then
                       {modl with mod_env = Env.with_phase 1 modl.mod_env}
                     else modl
                   in
                   subst_lambda subst
                     (transl_module Tcoerce_none
                        (field_path rootpath id) target_phase modl))
                bindings
                (Lsequence(store_idents Location.none ids,
                           transl_store rootpath (add_idents true ids subst) rem))
        | Tstr_class cl_list ->
            let (ids, class_bindings) = transl_class_bindings cl_list in
            if target_phase = Static then
              transl_store rootpath subst rem
            else
              let lam =
                Lletrec(class_bindings, store_idents Location.none ids)
              in
              Lsequence(subst_lambda subst lam,
                        transl_store rootpath (add_idents false ids subst) rem)
        | Tstr_include incl ->
            let ids = bound_value_identifiers target_phase item.str_env
              incl.incl_type
            in
            let modl = incl.incl_mod in
            let mid = Ident.create "include" in
            let loc = incl.incl_loc in
            let rec store_idents pos = function
                [] -> transl_store rootpath (add_idents true ids subst) rem
              | id :: idl ->
                  Llet(Alias, Pgenval, id, Lprim(Pfield pos, [Lvar mid], loc),
                       Lsequence(store_ident loc id,
                                 store_idents (pos + 1) idl))
            in
            Llet(Strict, Pgenval, mid,
                 subst_lambda subst (transl_module Tcoerce_none None Nonstatic modl),
                 store_idents 0 ids)
        | Tstr_modtype _
        | Tstr_open _
        | Tstr_class_type _
        | Tstr_attribute _ ->
            transl_store rootpath subst rem

  and store_ident loc id =
    try
      let (pos, cc) = Ident.find_same id map in
      let init_val = apply_coercion loc Nonstatic Alias cc (Lvar id) in
      Lprim(Psetfield(pos, Pointer, Initialization),
            [Lprim(Pgetglobal glob, [], loc); init_val],
            loc)
    with Not_found ->
      fatal_error("Translmod.store_ident: " ^ Ident.unique_name id)

  and store_idents loc idlist =
    make_sequence (store_ident loc) idlist

  and add_ident may_coerce id subst =
    try
      let (pos, cc) = Ident.find_same id map in
      match cc with
        Tcoerce_none ->
          Ident.add id
            (Lprim(Pfield pos,
                   [Lprim(Pgetglobal glob, [], Location.none)],
                   Location.none))
            subst
      | _ ->
          if may_coerce then subst else assert false
    with Not_found ->
      assert false

  and add_idents may_coerce idlist subst =
    List.fold_right (add_ident may_coerce) idlist subst

  and store_primitive (pos, prim) cont =
    Lsequence(Lprim(Psetfield(pos, Pointer, Initialization),
                    [Lprim(Pgetglobal glob, [], Location.none);
                     transl_primitive Location.none
                       prim.pc_desc prim.pc_env prim.pc_type None],
                    Location.none),
              cont)

  in List.fold_right store_primitive prims
                     (transl_store (global_path glob) !transl_store_subst str)

(* Transform a coercion and the list of value identifiers defined by
   a toplevel structure into a table [id -> (pos, coercion)],
   with [pos] being the position in the global block where the value of
   [id] must be stored, and [coercion] the coercion to be applied to it.
   A given identifier may appear several times
   in the coercion (if it occurs several times in the signature); remember
   to assign it the position of its last occurrence.
   Identifiers that are not exported are assigned positions at the
   end of the block (beyond the positions of all exported idents).
   Also compute the total size of the global block,
   and the list of all primitives exported as values. *)

let build_ident_map restr idlist more_ids =
  let rec natural_map pos map prims = function
      [] ->
        (map, prims, pos)
    | id :: rem ->
        natural_map (pos+1) (Ident.add id (pos, Tcoerce_none) map) prims rem in
  let (map, prims, pos) =
    match restr with
        Tcoerce_none ->
          natural_map 0 Ident.empty [] idlist
      | Tcoerce_structure (pos_cc_list, _id_pos_list) ->
        (* consider phase is Nonstatic since this function is used by
         * ocamlopt *)
        let pos_cc_list = filter_pos_cc Nonstatic pos_cc_list in
              (* ignore _id_pos_list as the ids are already bound *)
        let idarray = Array.of_list idlist in
        let rec export_map pos map prims undef = function
          [] ->
          natural_map pos map prims undef
        | (_source_pos, Tcoerce_primitive p) :: rem ->
          export_map (pos + 1) map ((pos, p) :: prims) undef rem
        | (source_pos, cc) :: rem ->
          let id = idarray.(source_pos) in
          export_map (pos + 1) (Ident.add id (pos, cc) map)
            prims (list_remove id undef) rem
        in export_map 0 Ident.empty [] idlist pos_cc_list
      | _ ->
        fatal_error "Translmod.build_ident_map"
  in
  natural_map pos map prims more_ids

(* Compile an implementation using transl_store_structure
   (for the native-code compiler). *)

let transl_store_gen target_phase module_name ({ str_items = str }, restr) topl =
  reset_labels ();
  primitive_declarations := [];
  Hashtbl.clear used_primitives;
  let module_id = Ident.create_persistent module_name in
  let (map, prims, size) =
    build_ident_map restr (defined_idents target_phase str)
      (more_idents target_phase str) in
  let f = function
    | [ { str_desc = Tstr_eval (expr, _attrs) } ] when topl ->
        assert (size = 0);
        subst_lambda !transl_store_subst (transl_exp expr)
    | str -> transl_store_structure target_phase module_id map prims str in
  transl_store_label_init module_id size f str
  (*size, transl_label_init (transl_store_structure module_id map prims str)*)

let transl_store_phrases target_phase module_name str =
  transl_store_gen target_phase module_name (str,Tcoerce_none) true

let transl_store_implementation target_phase module_name (str, restr) =
  let s = !transl_store_subst in
  transl_store_subst := Ident.empty;
  let (i, code) =
    transl_store_gen target_phase module_name (str, restr) false
  in
  transl_store_subst := s;
  { Lambda.main_module_block_size = i;
    code;
    (* module_ident is not used by closure, but this allow to share
       the type with the flambda version *)
    module_ident = Ident.create_persistent module_name;
    required_globals = required_globals ~flambda:true code }

(* Compile a toplevel phrase *)

let toploop_ident = Ident.create_persistent "Toploop"
let toploop_getvalue_pos = 0 (* position of getvalue in module Toploop *)
let toploop_setvalue_pos = 1 (* position of setvalue in module Toploop *)

let aliased_idents = ref Ident.empty

let set_toplevel_unique_name id =
  aliased_idents :=
    Ident.add id (Ident.unique_toplevel_name id) !aliased_idents

let toplevel_name id =
  try Ident.find_same id !aliased_idents
  with Not_found -> Ident.name id

let toploop_getvalue phase id =
  let phase =
    match phase with Static -> 1 | Nonstatic -> 0
  in
  Lapply{ap_should_be_tailcall=false;
         ap_loc=Location.none;
         ap_func=Lprim(Pfield toploop_getvalue_pos,
                       [Lprim(Pgetglobal toploop_ident, [], Location.none)],
                       Location.none);
         ap_args=[
           Lconst(Const_base(Const_int phase));
           Lconst(Const_base(Const_string (toplevel_name id, None)))];
         ap_inlined=Default_inline;
         ap_specialised=Default_specialise}

let toploop_setvalue phase id lam =
  let phase =
    match phase with Static -> 1 | Nonstatic -> 0
  in
  Lapply{ap_should_be_tailcall=false;
         ap_loc=Location.none;
         ap_func=Lprim(Pfield toploop_setvalue_pos,
                       [Lprim(Pgetglobal toploop_ident, [], Location.none)],
                       Location.none);
         ap_args=[
           Lconst(Const_base(Const_int phase));
           Lconst(Const_base(Const_string (toplevel_name id, None)));
                  lam];
         ap_inlined=Default_inline;
         ap_specialised=Default_specialise}

let toploop_setvalue_id phase id = toploop_setvalue phase id (Lvar id)

let close_toplevel_term target_phase (lam, ()) =
  IdentSet.fold (fun id l -> Llet(Strict, Pgenval, id,
                                  toploop_getvalue target_phase id, l))
                (free_variables lam) lam

let transl_toplevel_item target_phase item =
  let item_lam =
    match item.str_desc with
      Tstr_eval (expr, _) ->
        if target_phase = Nonstatic then
          transl_exp expr
        else lambda_unit
    | Tstr_value(sf, Nonrecursive,
                 [{vb_pat = {pat_desc=Tpat_any};vb_expr = expr}]) ->
        (* special compilation for toplevel "let _ = expr" or "static _ =
           expr", so that Toploop can display the result of the expression.
           Otherwise, the normal compilation would result in a Lsequence
           returning unit. *)
        if sf = target_phase then
          transl_exp expr
        else lambda_unit
    | Tstr_value(static_flag, rec_flag, pat_expr_list) ->
        if static_flag = target_phase then
          let idents = let_bound_idents pat_expr_list in
          transl_let rec_flag pat_expr_list
            (make_sequence (toploop_setvalue_id target_phase) idents)
        else lambda_unit
    | Tstr_macro (rec_flag, pat_expr_list) ->
        let idents = let_bound_idents pat_expr_list in
        transl_macro target_phase rec_flag pat_expr_list
          TreeInspect.expression
          (make_sequence (toploop_setvalue_id target_phase) idents)
    | Tstr_typext(tyext) ->
        if target_phase = Nonstatic then
          let idents =
            List.map (fun ext -> ext.ext_id) tyext.tyext_constructors
          in
          (* we need to use unique name in case of multiple
             definitions of the same extension constructor in the toplevel *)
          List.iter set_toplevel_unique_name idents;
            transl_type_extension item.str_env None tyext
              (make_sequence (toploop_setvalue_id target_phase) idents)
        else lambda_unit
    | Tstr_exception ext ->
        set_toplevel_unique_name ext.ext_id;
        toploop_setvalue target_phase ext.ext_id
          (transl_extension_constructor item.str_env None ext)
    | Tstr_module (sf, {mb_id=id; mb_expr=modl}) ->
        if sf = Static && target_phase = Nonstatic then
          lambda_unit
        else begin
          (* we need to use the unique name for the module because of issues
             with "open" (PR#1672) *)
          set_toplevel_unique_name id;
          let lam =
            transl_module Tcoerce_none (Some(Pident id)) target_phase modl
          in
          toploop_setvalue target_phase id lam
        end
    | Tstr_recmodule (sf, bindings) ->
        if sf = Static && target_phase = Nonstatic then
          lambda_unit
        else begin
          let idents = List.map (fun mb -> mb.mb_id) bindings in
          compile_recmodule target_phase
            (fun id modl ->
              transl_module Tcoerce_none (Some(Pident id)) target_phase modl)
            bindings
            (make_sequence (toploop_setvalue_id target_phase) idents)
        end
    | Tstr_class cl_list ->
        if target_phase = Nonstatic then begin
          (* we need to use unique names for the classes because there might
             be a value named identically *)
          let (ids, class_bindings) = transl_class_bindings cl_list in
          List.iter set_toplevel_unique_name ids;
          Lletrec(class_bindings,
            make_sequence (toploop_setvalue_id target_phase) ids)
        end
        else lambda_unit
    | Tstr_include incl ->
        let ids = bound_value_identifiers target_phase item.str_env 
          incl.incl_type in
        let modl = incl.incl_mod in
        let mid = Ident.create "include" in
        let rec set_idents pos = function
          [] ->
            lambda_unit
        | id :: ids ->
            Lsequence(
              toploop_setvalue target_phase id
                (Lprim(Pfield pos, [Lvar mid], Location.none)),
              set_idents (pos + 1) ids)
        in
        Llet(Strict, Pgenval, mid,
             transl_module Tcoerce_none None target_phase modl, set_idents 0 ids)
    | Tstr_modtype _
    | Tstr_open _
    | Tstr_primitive _
    | Tstr_type _
    | Tstr_class_type _
    | Tstr_attribute _ ->
        lambda_unit
  in
  if target_phase = Static then begin
    TranslSplices.iter_structure_item item;
    let item_splices_with_ids =
      List.map (fun l -> (Ident.create "*splice*", l)) !item_splices
    in
    let wrap_let str_lam (splice_id, splice_lam) =
      Llet (Strict, Pgenval, splice_id, splice_lam, str_lam)
    in
    let lam = List.fold_left wrap_let item_lam item_splices_with_ids in
    item_splices := [];
    splice_ids := !splice_ids @ List.map fst item_splices_with_ids;
    lam
  end
  else
    item_lam

let transl_toplevel_item_and_close target_phase itm =
  close_toplevel_term target_phase
    (transl_label_init (fun () -> transl_toplevel_item target_phase itm, ()))

let rec insert_splice_array_toplevel splice_ids = function
  | Llet (a,b,c,lam,rem) ->
      Llet (a,b,c,lam, insert_splice_array_toplevel splice_ids rem)
  | Lletrec (vbs, rem) ->
      Lletrec (vbs, insert_splice_array_toplevel splice_ids rem)
  | other ->
      let splice_body =
        Lprim (Pmakearray (Paddrarray, Mutable),
          List.map
            (fun id ->
              Translquote.transl_close_expression Location.none
              (Lvar id))
            splice_ids,
          Location.none)
      in
      Lsequence (
        other,
        splice_body)

let transl_toplevel_definition target_phase str =
  reset_labels ();
  Hashtbl.clear used_primitives;
  if target_phase = Static then begin
    Translcore.set_transl_splices None;
    splice_ids := [];
    let lam =
      make_sequence (transl_toplevel_item_and_close target_phase) str.str_items
    in
    insert_splice_array_toplevel !splice_ids lam
  end
  else
    make_sequence (transl_toplevel_item_and_close target_phase) str.str_items

(* Compile the initialization code for a packed library *)

let get_component = function
    None -> Lconst const_unit
  | Some id -> Lprim(Pgetglobal id, [], Location.none)

let transl_package_flambda component_names coercion =
  let size =
    match coercion with
    | Tcoerce_none -> List.length component_names
    | Tcoerce_structure (l, _) -> List.length l
    | Tcoerce_functor _
    | Tcoerce_primitive _
    | Tcoerce_alias _ -> assert false
  in
  size,
  apply_coercion Location.none Nonstatic Strict coercion
    (Lprim(Pmakeblock(0, Immutable, None),
           List.map get_component component_names,
           Location.none))

let transl_package component_names target_name coercion =
  let components =
    Lprim(Pmakeblock(0, Immutable, None),
          List.map get_component component_names, Location.none) in
  Lprim(Psetglobal target_name,
        [apply_coercion Location.none Nonstatic Strict coercion components],
        Location.none)
  (*
  let components =
    match coercion with
      Tcoerce_none ->
        List.map get_component component_names
    | Tcoerce_structure (pos_cc_list, id_pos_list) ->
              (* ignore id_pos_list as the ids are already bound *)
        let g = Array.of_list component_names in
        List.map
          (fun (pos, cc) -> apply_coercion Strict cc (get_component g.(pos)))
          pos_cc_list
    | _ ->
        assert false in
  Lprim(Psetglobal target_name, [Lprim(Pmakeblock(0, Immutable), components)])
   *)

let transl_store_package component_names target_name coercion =
  let rec make_sequence fn pos arg =
    match arg with
      [] -> lambda_unit
    | hd :: tl -> Lsequence(fn pos hd, make_sequence fn (pos + 1) tl) in
  match coercion with
    Tcoerce_none ->
      (List.length component_names,
       make_sequence
         (fun pos id ->
           Lprim(Psetfield(pos, Pointer, Initialization),
                 [Lprim(Pgetglobal target_name, [], Location.none);
                  get_component id],
                 Location.none))
         0 component_names)
  | Tcoerce_structure (pos_cc_list, _id_pos_list) ->
      let components =
        Lprim(Pmakeblock(0, Immutable, None),
              List.map get_component component_names,
              Location.none)
      in
      let blk = Ident.create "block" in
      (List.length pos_cc_list,
       Llet (Strict, Pgenval, blk,
             apply_coercion Location.none Nonstatic Strict coercion components,
             make_sequence
               (fun pos _id ->
                 Lprim(Psetfield(pos, Pointer, Initialization),
                       [Lprim(Pgetglobal target_name, [], Location.none);
                        Lprim(Pfield pos, [Lvar blk], Location.none)],
                       Location.none))
               0 pos_cc_list))
  (*
              (* ignore id_pos_list as the ids are already bound *)
      let id = Array.of_list component_names in
      (List.length pos_cc_list,
       make_sequence
         (fun dst (src, cc) ->
           Lprim(Psetfield(dst, false),
                 [Lprim(Pgetglobal target_name, []);
                  apply_coercion Strict cc (get_component id.(src))]))
         0 pos_cc_list)
  *)
  | _ -> assert false

(* Error report *)

open Format

let report_error ppf = function
    Circular_dependency id ->
      fprintf ppf
        "@[Cannot safely evaluate the definition@ \
         of the recursively-defined module %a@]"
        Printtyp.ident id

let () =
  Location.register_error_of_exn
    (function
      | Error (loc, err) ->
        Some (Location.error_of_printer loc report_error err)
      | _ ->
        None
    )

let reset () =
  primitive_declarations := [];
  transl_store_subst := Ident.empty;
  toploop_ident.Ident.flags <- 0;
  aliased_idents := Ident.empty;
  Env.reset_required_globals ();
  Hashtbl.clear used_primitives<|MERGE_RESOLUTION|>--- conflicted
+++ resolved
@@ -582,11 +582,7 @@
     [] -> []
   | item :: rem ->
     begin match item with
-<<<<<<< HEAD
     | Sig_value(id, _, {val_kind = Val_reg | Val_macro}) (* exclude prims *)
-=======
-    | Sig_value(id, _, _)
->>>>>>> a9d1be0c
     | Sig_typext(id, _, _)
     | Sig_module(id, _, _, _)
     | Sig_class(id, _, _) ->
