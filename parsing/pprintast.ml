(**************************************************************************)
(*                                                                        *)
(*                                 OCaml                                  *)
(*                                                                        *)
(*                      Thomas Gazagnaire, OCamlPro                       *)
(*                   Fabrice Le Fessant, INRIA Saclay                     *)
(*               Hongbo Zhang, University of Pennsylvania                 *)
(*                                                                        *)
(*   Copyright 2007 Institut National de Recherche en Informatique et     *)
(*     en Automatique.                                                    *)
(*                                                                        *)
(*   All rights reserved.  This file is distributed under the terms of    *)
(*   the GNU Lesser General Public License version 2.1, with the          *)
(*   special exception on linking described in the file LICENSE.          *)
(*                                                                        *)
(**************************************************************************)

(* Original Code from Ber-metaocaml, modified for 3.12.0 and fixed *)
(* Printing code expressions *)
(* Authors:  Ed Pizzi, Fabrice Le Fessant *)
(* Extensive Rewrite: Hongbo Zhang: University of Pennsylvania *)
(* TODO more fine-grained precedence pretty-printing *)

open Asttypes
open Format
open Location
open Longident
open Parsetree

let prefix_symbols  = [ '!'; '?'; '~' ] ;;
let infix_symbols = [ '='; '<'; '>'; '@'; '^'; '|'; '&'; '+'; '-'; '*'; '/';
                      '$'; '%' ]
(* type fixity = Infix| Prefix  *)
let special_infix_strings =
  ["asr"; "land"; "lor"; "lsl"; "lsr"; "lxor"; "mod"; "or"; ":="; "!=" ]

(* determines if the string is an infix string.
   checks backwards, first allowing a renaming postfix ("_102") which
   may have resulted from Pexp -> Texp -> Pexp translation, then checking
   if all the characters in the beginning of the string are valid infix
   characters. *)
let fixity_of_string  = function
  | s when List.mem s special_infix_strings -> `Infix s
  | s when List.mem s.[0] infix_symbols -> `Infix s
  | s when List.mem s.[0] prefix_symbols -> `Prefix s
  | _ -> `Normal

let view_fixity_of_exp = function
  | {pexp_desc = Pexp_ident {txt=Lident l;_};_} -> fixity_of_string l
  | {pexp_desc = Pexp_ident {txt=Ldot (Lident "Pervasives",l);_};_} ->  (*NNN*)
      fixity_of_string l                                                (*NNN*)
  | _ -> `Normal  ;;

let is_infix  = function  | `Infix _ -> true | _  -> false

(* which identifiers are in fact operators needing parentheses *)
let needs_parens txt =
  is_infix (fixity_of_string txt)
  || List.mem txt.[0] prefix_symbols

(* some infixes need spaces around parens to avoid clashes with comment
   syntax *)
let needs_spaces txt =
  txt.[0]='*' || txt.[String.length txt - 1] = '*'

(* add parentheses to binders when they are in fact infix or prefix operators *)
let protect_ident ppf txt =
  let format : (_, _, _) format =
    if not (needs_parens txt) then "%s"
    else if needs_spaces txt then "(@;%s@;)"
    else "(%s)"
  in fprintf ppf format txt

let protect_longident ppf print_longident longprefix txt =
  let format : (_, _, _) format =
    if not (needs_parens txt) then "%a.%s"
    else if needs_spaces txt then  "%a.(@;%s@;)"
    else "%a.(%s)" in
  fprintf ppf format print_longident longprefix txt

type space_formatter = (unit, Format.formatter, unit) format

let override = function
  | Override -> "!"
  | Fresh -> ""

(* variance encoding: need to sync up with the [parser.mly] *)
let type_variance = function
  | Invariant -> ""
  | Covariant -> "+"
  | Contravariant -> "-"

type construct =
  [ `cons of expression list
  | `list of expression list
  | `nil
  | `normal
  | `simple of Longident.t
  | `tuple ]

let view_expr x =
  match x.pexp_desc with
  | Pexp_construct ( {txt= Lident "()"; _},_) -> `tuple
  | Pexp_construct ( {txt= Lident "[]";_},_) -> `nil
  | Pexp_construct ( {txt= Lident"::";_},Some _) ->
      let rec loop exp acc = match exp with
          | {pexp_desc=Pexp_construct ({txt=Lident "[]";_},_);_} ->
              (List.rev acc,true)
          | {pexp_desc=
             Pexp_construct ({txt=Lident "::";_},
                             Some ({pexp_desc= Pexp_tuple([e1;e2]);_}));_} ->
              loop e2 (e1::acc)
          | e -> (List.rev (e::acc),false) in
      let (ls,b) = loop x []  in
      if b then
        `list ls
      else `cons ls
  | Pexp_construct (x,None) -> `simple (x.txt)
  | _ -> `normal

let is_simple_construct :construct -> bool = function
  | `nil | `tuple | `list _ | `simple _  -> true
  | `cons _ | `normal -> false

let pp = fprintf

type ctxt = {
  pipe : bool;
  semi : bool;
  ifthenelse : bool;
}

let reset_ctxt = { pipe=false; semi=false; ifthenelse=false }
let under_pipe ctxt = { ctxt with pipe=true }
let under_semi ctxt = { ctxt with semi=true }
let under_ifthenelse ctxt = { ctxt with ifthenelse=true }
(*
let reset_semi ctxt = { ctxt with semi=false }
let reset_ifthenelse ctxt = { ctxt with ifthenelse=false }
let reset_pipe ctxt = { ctxt with pipe=false }
*)

let list : 'a . ?sep:space_formatter -> ?first:space_formatter ->
  ?last:space_formatter -> (Format.formatter -> 'a -> unit) ->
  Format.formatter -> 'a list -> unit
  = fun ?sep ?first ?last fu f xs ->
    let first = match first with Some x -> x |None -> ("": _ format6)
    and last = match last with Some x -> x |None -> ("": _ format6)
    and sep = match sep with Some x -> x |None -> ("@ ": _ format6) in
    let aux f = function
      | [] -> ()
      | [x] -> fu f x
      | xs ->
          let rec loop  f = function
            | [x] -> fu f x
            | x::xs ->  fu f x; pp f sep; loop f xs;
            | _ -> assert false in begin
            pp f first; loop f xs; pp f last;
          end in
    aux f xs

let option : 'a. ?first:space_formatter -> ?last:space_formatter ->
  (Format.formatter -> 'a -> unit) -> Format.formatter -> 'a option -> unit
  = fun  ?first  ?last fu f a ->
    let first = match first with Some x -> x | None -> ("": _ format6)
    and last = match last with Some x -> x | None -> ("": _ format6) in
    match a with
    | None -> ()
    | Some x -> pp f first; fu f x; pp f last

let paren: 'a . ?first:space_formatter -> ?last:space_formatter ->
  bool -> (Format.formatter -> 'a -> unit) -> Format.formatter -> 'a -> unit
  = fun  ?(first=("": _ format6)) ?(last=("": _ format6)) b fu f x ->
    if b then (pp f "("; pp f first; fu f x; pp f last; pp f ")")
    else fu f x

let rec longident f = function
  | Lident s -> protect_ident f s
  | Ldot(y,s) -> protect_longident f longident y s
  | Lapply (y,s) ->
      pp f "%a(%a)" longident y longident s

let longident_loc f x = pp f "%a" longident x.txt

let constant f = function
  | Pconst_char i -> pp f "%C"  i
  | Pconst_string (i, None) -> pp f "%S" i
  | Pconst_string (i, Some delim) -> pp f "{%s|%s|%s}" delim i delim
  | Pconst_integer (i, None) -> paren (i.[0]='-') (fun f -> pp f "%s") f i
  | Pconst_integer (i, Some m) ->
    paren (i.[0]='-') (fun f (i, m) -> pp f "%s%c" i m) f (i,m)
  | Pconst_float (i, None) -> paren (i.[0]='-') (fun f -> pp f "%s") f i
  | Pconst_float (i, Some m) -> paren (i.[0]='-') (fun f (i,m) ->
      pp f "%s%c" i m) f (i,m)

(* trailing space*)
let mutable_flag f = function
  | Immutable -> ()
  | Mutable -> pp f "mutable@;"
let virtual_flag f  = function
  | Concrete -> ()
  | Virtual -> pp f "virtual@;"

(* trailing space added *)
let rec_flag f rf =
  match rf with
  | Nonrecursive -> ()
  | Recursive -> pp f "rec "
let nonrec_flag f rf =
  match rf with
  | Nonrecursive -> pp f "nonrec "
  | Recursive -> ()
let direction_flag f = function
  | Upto -> pp f "to@ "
  | Downto -> pp f "downto@ "
let private_flag f = function
  | Public -> ()
  | Private -> pp f "private@ "
let static_flag f = function
  | Nonstatic -> ()
  | Static -> pp f "static "

let constant_string f s = pp f "%S" s
let tyvar f str = pp f "'%s" str
let string_quot f x = pp f "`%s" x

(* c ['a,'b] *)
let rec class_params_def ctxt f =  function
  | [] -> ()
  | l ->
      pp f "[%a] " (* space *)
        (list (type_param ctxt) ~sep:",") l

and type_with_label ctxt f (label, c) =
  match label with
  | Nolabel    -> core_type1 ctxt f c (* otherwise parenthesize *)
  | Labelled s -> pp f "%s:%a" s (core_type1 ctxt) c
  | Optional s -> pp f "?%s:%a" s (core_type1 ctxt) c

and core_type ctxt f x =
  if x.ptyp_attributes <> [] then begin
    pp f "((%a)%a)" (core_type ctxt) {x with ptyp_attributes=[]}
      (attributes ctxt) x.ptyp_attributes
  end
  else match x.ptyp_desc with
    | Ptyp_arrow (l, ct1, ct2) ->
        pp f "@[<2>%a@;->@;%a@]" (* FIXME remove parens later *)
          (type_with_label ctxt) (l,ct1) (core_type ctxt) ct2
    | Ptyp_alias (ct, s) ->
        pp f "@[<2>%a@;as@;'%s@]" (core_type1 ctxt) ct s
    | Ptyp_poly (sl, ct) ->
        pp f "@[<2>%a%a@]"
          (fun f l ->
             pp f "%a"
               (fun f l -> match l with
                  | [] -> ()
                  | _ ->
                      pp f "%a@;.@;"
                        (list tyvar ~sep:"@;")  l)
               l)
          sl (core_type ctxt) ct
    | _ -> pp f "@[<2>%a@]" (core_type1 ctxt) x

and core_type1 ctxt f x =
  if x.ptyp_attributes <> [] then core_type ctxt f x
  else match x.ptyp_desc with
    | Ptyp_any -> pp f "_";
    | Ptyp_var s -> tyvar f  s;
    | Ptyp_tuple l ->  pp f "(%a)" (list (core_type1 ctxt) ~sep:"@;*@;") l
    | Ptyp_constr (li, l) ->
        pp f (* "%a%a@;" *) "%a%a"
          (fun f l -> match l with
             |[] -> ()
             |[x]-> pp f "%a@;" (core_type1 ctxt)  x
             | _ -> list ~first:"(" ~last:")@;" (core_type ctxt) ~sep:"," f l)
          l longident_loc li
    | Ptyp_variant (l, closed, low) ->
        let type_variant_helper f x =
          match x with
          | Rtag (l, attrs, _, ctl) ->
              pp f "@[<2>%a%a@;%a@]" string_quot l
                (fun f l -> match l with
                   |[] -> ()
                   | _ -> pp f "@;of@;%a"
                            (list (core_type ctxt) ~sep:"&")  ctl) ctl
                (attributes ctxt) attrs
          | Rinherit ct -> core_type ctxt f ct in
        pp f "@[<2>[%a%a]@]"
          (fun f l ->
             match l, closed with
             | [], Closed -> ()
             | [], Open -> pp f ">" (* Cf #7200: print [>] correctly *)
             | _ ->
                 pp f "%s@;%a"
                   (match (closed,low) with
                    | (Closed,None) -> ""
                    | (Closed,Some _) -> "<" (* FIXME desugar the syntax sugar*)
                    | (Open,_) -> ">")
                   (list type_variant_helper ~sep:"@;<1 -2>| ") l) l
          (fun f low -> match low with
             |Some [] |None -> ()
             |Some xs ->
                 pp f ">@ %a"
                   (list string_quot) xs) low
    | Ptyp_object (l, o) ->
        let core_field_type f (s, attrs, ct) =
          pp f "@[<hov2>%s: %a@ %a@ @]" s
            (core_type ctxt) ct (attributes ctxt) attrs (* Cf #7200 *)
        in
        let field_var f = function
          | Asttypes.Closed -> ()
          | Asttypes.Open ->
              match l with
              | [] -> pp f ".."
              | _ -> pp f " ;.."
        in
        pp f "@[<hov2><@ %a%a@ > @]" (list core_field_type ~sep:";") l
          field_var o (* Cf #7200 *)
    | Ptyp_class (li, l) ->   (*FIXME*)
        pp f "@[<hov2>%a#%a@]"
          (list (core_type ctxt) ~sep:"," ~first:"(" ~last:")") l
          longident_loc li
    | Ptyp_package (lid, cstrs) ->
        let aux f (s, ct) =
          pp f "type %a@ =@ %a" longident_loc s (core_type ctxt) ct  in
        (match cstrs with
         |[] -> pp f "@[<hov2>(module@ %a)@]" longident_loc lid
         |_ ->
             pp f "@[<hov2>(module@ %a@ with@ %a)@]" longident_loc lid
               (list aux  ~sep:"@ and@ ")  cstrs)
    | Ptyp_extension e -> extension ctxt f e
    | _ -> paren true (core_type ctxt) f x

(********************pattern********************)
(* be cautious when use [pattern], [pattern1] is preferred *)
and pattern ctxt f x =
  let rec list_of_pattern acc = function (* only consider ((A|B)|C)*)
    | {ppat_desc= Ppat_or (p1,p2);_} ->
        list_of_pattern  (p2::acc) p1
    | x -> x::acc
  in
  if x.ppat_attributes <> [] then begin
    pp f "((%a)%a)" (pattern ctxt) {x with ppat_attributes=[]}
      (attributes ctxt) x.ppat_attributes
  end
  else match x.ppat_desc with
    | Ppat_alias (p, s) ->
        pp f "@[<2>%a@;as@;%a@]" (pattern ctxt) p protect_ident s.txt (* RA*)
    | Ppat_or _ -> (* *)
        pp f "@[<hov0>%a@]" (list ~sep:"@,|" (pattern ctxt))
          (list_of_pattern [] x)
    | _ -> pattern1 ctxt f x

and pattern1 ctxt (f:Format.formatter) (x:pattern) : unit =
  let rec pattern_list_helper f = function
    | {ppat_desc =
         Ppat_construct
           ({ txt = Lident("::") ;_},
            Some ({ppat_desc = Ppat_tuple([pat1; pat2]);_})); _}
      ->
        pp f "%a::%a" (simple_pattern ctxt) pat1 pattern_list_helper pat2 (*RA*)
    | p -> pattern1 ctxt f p
  in
  if x.ppat_attributes <> [] then pattern ctxt f x
  else match x.ppat_desc with
    | Ppat_variant (l, Some p) ->
        pp f "@[<2>`%s@;%a@]" l (simple_pattern ctxt) p
    | Ppat_construct (({txt=Lident("()"|"[]");_}), _) -> simple_pattern ctxt f x
    | Ppat_construct (({txt;_} as li), po) ->
        (* FIXME The third field always false *)
        if txt = Lident "::" then
          pp f "%a" pattern_list_helper x
        else
          (match po with
           | Some x -> pp f "%a@;%a"  longident_loc li (simple_pattern ctxt) x
           | None -> pp f "%a@;"longident_loc li )
    | _ -> simple_pattern ctxt f x

and simple_pattern ctxt (f:Format.formatter) (x:pattern) : unit =
  if x.ppat_attributes <> [] then pattern ctxt f x
  else match x.ppat_desc with
    | Ppat_construct (({txt=Lident ("()"|"[]" as x);_}), _) -> pp f  "%s" x
    | Ppat_any -> pp f "_";
    | Ppat_var ({txt = txt;_}) -> protect_ident f txt
    | Ppat_array l ->
        pp f "@[<2>[|%a|]@]"  (list (pattern1 ctxt) ~sep:";") l
    | Ppat_unpack (s) ->
        pp f "(module@ %s)@ " s.txt
    | Ppat_type li ->
        pp f "#%a" longident_loc li
    | Ppat_record (l, closed) ->
        let longident_x_pattern f (li, p) =
          match (li,p.ppat_desc) with
          | ({txt=Lident s;_ },Ppat_var {txt;_} ) when s = txt ->
              pp f "@[<2>%a@]"  longident_loc li
          | _ ->
              pp f "@[<2>%a@;=@;%a@]" longident_loc li (pattern1 ctxt) p
        in
        begin match closed with
        | Closed ->
            pp f "@[<2>{@;%a@;}@]" (list longident_x_pattern ~sep:";@;") l
        | _ ->
            pp f "@[<2>{@;%a;_}@]" (list longident_x_pattern ~sep:";@;") l
        end
    | Ppat_tuple l ->
        pp f "@[<1>(%a)@]" (list  ~sep:"," (pattern1 ctxt))  l (* level1*)
    | Ppat_constant (c) -> pp f "%a" constant c
    | Ppat_interval (c1, c2) -> pp f "%a..%a" constant c1 constant c2
    | Ppat_variant (l,None) ->  pp f "`%s" l
    | Ppat_constraint (p, ct) ->
        pp f "@[<2>(%a@;:@;%a)@]" (pattern1 ctxt) p (core_type ctxt) ct
    | Ppat_lazy p ->
        pp f "@[<2>(lazy@;%a)@]" (pattern1 ctxt) p
    | Ppat_exception p ->
        pp f "@[<2>exception@;%a@]" (pattern1 ctxt) p
    | Ppat_extension e -> extension ctxt f e
    | Ppat_open (lid, p) ->
        let with_paren =
        match p.ppat_desc with
        | Ppat_array _ | Ppat_record _
        | Ppat_construct (({txt=Lident ("()"|"[]");_}), _) -> false
        | _ -> true in
        pp f "@[<2>%a.%a @]" longident_loc lid
          (paren with_paren @@ pattern1 ctxt) p
    | _ -> paren true (pattern ctxt) f x

and label_exp ctxt f (l,opt,p) =
  match l with
  | Nolabel ->
      (* single case pattern parens needed here *)
      pp f "%a@ " (simple_pattern ctxt) p
  | Optional rest ->
      begin match p.ppat_desc with
      | Ppat_var {txt;_} when txt = rest ->
          (match opt with
           | Some o -> pp f "?(%s=@;%a)@;" rest  (expression ctxt) o
           | None -> pp f "?%s@ " rest)
      | _ ->
          (match opt with
           | Some o ->
               pp f "?%s:(%a=@;%a)@;"
                 rest (pattern1 ctxt) p (expression ctxt) o
           | None -> pp f "?%s:%a@;" rest (simple_pattern ctxt) p)
      end
  | Labelled l -> match p.ppat_desc with
    | Ppat_var {txt;_} when txt = l ->
        pp f "~%s@;" l
    | _ ->  pp f "~%s:%a@;" l (simple_pattern ctxt) p

and sugar_expr ctxt f e =
  if e.pexp_attributes <> [] then false
  else match e.pexp_desc with
  | Pexp_apply ({ pexp_desc = Pexp_ident {txt = id; _};
                  pexp_attributes=[]; _}, args)
    when List.for_all (fun (lab, _) -> lab = Nolabel) args -> begin
      match id, List.map snd args with
      | Lident "!", [e] ->
        pp f "@[<hov>!%a@]" (simple_expr ctxt) e; true
      | Ldot (path, ("get"|"set" as func)), a :: other_args -> begin
          let print left right print_index indexes rem_args =
            match func, rem_args with
            | "get", [] ->
              pp f "@[%a.%s%a%s@]"
                (simple_expr ctxt) a
                left (list ~sep:"," print_index) indexes right; true
            | "set", [v] ->
              pp f "@[%a.%s%a%s@ <-@;<1 2>%a@]"
                (simple_expr ctxt) a
                left (list ~sep:"," print_index) indexes right
                (simple_expr ctxt) v; true
            | _ -> false
          in
          match path, other_args with
          | Lident "Array", i :: rest ->
            print "(" ")" (expression ctxt) [i] rest
          | Lident "String", i :: rest ->
            print "[" "]" (expression ctxt) [i] rest
          | Ldot (Lident "Bigarray", "Array1"), i1 :: rest ->
            print "{" "}" (simple_expr ctxt) [i1] rest
          | Ldot (Lident "Bigarray", "Array2"), i1 :: i2 :: rest ->
            print "{" "}" (simple_expr ctxt) [i1; i2] rest
          | Ldot (Lident "Bigarray", "Array3"), i1 :: i2 :: i3 :: rest ->
            print "{" "}" (simple_expr ctxt) [i1; i2; i3] rest
          | Ldot (Lident "Bigarray", "Genarray"),
            {pexp_desc = Pexp_array indexes; pexp_attributes = []} :: rest ->
            print "{" "}" (simple_expr ctxt) indexes rest
          | _ -> false
        end
      | _ -> false
    end
  | _ -> false

and expression ctxt f x =
  if x.pexp_attributes <> [] then
    pp f "((%a)@,%a)" (expression ctxt) {x with pexp_attributes=[]}
      (attributes ctxt) x.pexp_attributes
  else match x.pexp_desc with
    | Pexp_function _ | Pexp_fun _ | Pexp_match _ | Pexp_try _ | Pexp_sequence _
      when ctxt.pipe || ctxt.semi ->
        paren true (expression reset_ctxt) f x
    | Pexp_ifthenelse _ | Pexp_sequence _ when ctxt.ifthenelse ->
        paren true (expression reset_ctxt) f x
    | Pexp_let _ | Pexp_letmodule _ | Pexp_open _ | Pexp_letexception _
        when ctxt.semi ->
        paren true (expression reset_ctxt) f x
    | Pexp_fun (l, e0, p, e) ->
        pp f "@[<2>fun@;%a@;->@;%a@]"
          (label_exp ctxt) (l, e0, p)
          (expression ctxt) e
    | Pexp_function l ->
        pp f "@[<hv>function%a@]" (case_list ctxt) l
    | Pexp_match (e, l) ->
        pp f "@[<hv0>@[<hv0>@[<2>match %a@]@ with@]%a@]"
          (expression reset_ctxt) e (case_list ctxt) l

    | Pexp_try (e, l) ->
        pp f "@[<0>@[<hv2>try@ %a@]@ @[<0>with%a@]@]"
             (* "try@;@[<2>%a@]@\nwith@\n%a"*)
          (expression reset_ctxt) e  (case_list ctxt) l
    | Pexp_let (rf, l, e) ->
        (* pp f "@[<2>let %a%a in@;<1 -2>%a@]"
           (*no identation here, a new line*) *)
        (*   rec_flag rf *)
        pp f "@[<2>%a in@;<1 -2>%a@]"
          (bindings reset_ctxt) (Nonstatic, rf,l)
          (expression ctxt) e
    | Pexp_apply (e, l) ->
        begin if not (sugar_expr ctxt f x) then
            match view_fixity_of_exp e with
            | `Infix s ->
                begin match l with
                | [ (Nolabel, _) as arg1; (Nolabel, _) as arg2 ] ->
                    (* FIXME associativity label_x_expression_param *)
                    pp f "@[<2>%a@;%s@;%a@]"
                      (label_x_expression_param reset_ctxt) arg1 s
                      (label_x_expression_param ctxt) arg2
                | _ ->
                    pp f "@[<2>%a %a@]"
                      (simple_expr ctxt) e
                      (list (label_x_expression_param ctxt)) l
                end
            | `Prefix s ->
                let s =
                  if List.mem s ["~+";"~-";"~+.";"~-."] &&
                   (match l with
                    (* See #7200: avoid turning (~- 1) into (- 1) which is
                       parsed as an int literal *)
                    |[(_,{pexp_desc=Pexp_constant _})] -> false
                    | _ -> true)
                  then String.sub s 1 (String.length s -1)
                  else s in
                begin match l with
                | [(Nolabel, _) as v] ->
                  pp f "@[<2>%s@;%a@]" s (label_x_expression_param ctxt) v
                | _   ->
                  pp f "@[<2>%a %a@]" (simple_expr ctxt) e
                    (list (label_x_expression_param ctxt)) l
                end
            | _ ->
                pp f "@[<hov2>%a@]" begin fun f (e,l) ->
                  pp f "%a@ %a" (expression2 ctxt) e
                    (list (label_x_expression_param reset_ctxt))  l
                    (* reset here only because [function,match,try,sequence]
                       are lower priority *)
                end (e,l)
        end

    | Pexp_construct (li, Some eo)
      when not (is_simple_construct (view_expr x))-> (* Not efficient FIXME*)
        (match view_expr x with
         | `cons ls -> list (simple_expr ctxt) f ls ~sep:"@;::@;"
         | `normal ->
             pp f "@[<2>%a@;%a@]" longident_loc li
               (simple_expr ctxt) eo
         | _ -> assert false)
    | Pexp_setfield (e1, li, e2) ->
        pp f "@[<2>%a.%a@ <-@ %a@]"
          (simple_expr ctxt) e1 longident_loc li (expression ctxt) e2
    | Pexp_ifthenelse (e1, e2, eo) ->
        (* @;@[<2>else@ %a@]@] *)
        let fmt:(_,_,_)format ="@[<hv0>@[<2>if@ %a@]@;@[<2>then@ %a@]%a@]" in
        let expression_under_ifthenelse = expression (under_ifthenelse ctxt) in
        pp f fmt expression_under_ifthenelse e1 expression_under_ifthenelse e2
          (fun f eo -> match eo with
             | Some x ->
                 pp f "@;@[<2>else@;%a@]" (expression (under_semi ctxt)) x
             | None -> () (* pp f "()" *)) eo
    | Pexp_sequence _ ->
        let rec sequence_helper acc = function
          | {pexp_desc=Pexp_sequence(e1,e2);_} ->
              sequence_helper (e1::acc) e2
          | v -> List.rev (v::acc) in
        let lst = sequence_helper [] x in
        pp f "@[<hv>%a@]"
          (list (expression (under_semi ctxt)) ~sep:";@;") lst
    | Pexp_new (li) ->
        pp f "@[<hov2>new@ %a@]" longident_loc li;
    | Pexp_setinstvar (s, e) ->
        pp f "@[<hov2>%s@ <-@ %a@]" s.txt (expression ctxt) e
    | Pexp_override l -> (* FIXME *)
        let string_x_expression f (s, e) =
          pp f "@[<hov2>%s@ =@ %a@]" s.txt (expression ctxt) e in
        pp f "@[<hov2>{<%a>}@]"
          (list string_x_expression  ~sep:";"  )  l;
    | Pexp_letmodule (s, me, e) ->
        pp f "@[<hov2>let@ module@ %s@ =@ %a@ in@ %a@]" s.txt
          (module_expr reset_ctxt) me (expression ctxt) e
    | Pexp_letexception (cd, e) ->
        pp f "@[<hov2>let@ exception@ %a@ in@ %a@]"
          (extension_constructor ctxt) cd
          (expression ctxt) e
    | Pexp_assert e ->
        pp f "@[<hov2>assert@ %a@]" (simple_expr ctxt) e
    | Pexp_lazy (e) ->
        pp f "@[<hov2>lazy@ %a@]" (simple_expr ctxt) e
    (* Pexp_poly: impossible but we should print it anyway, rather than
       assert false *)
    | Pexp_poly (e, None) ->
        pp f "@[<hov2>!poly!@ %a@]" (simple_expr ctxt) e
    | Pexp_poly (e, Some ct) ->
        pp f "@[<hov2>(!poly!@ %a@ : %a)@]"
          (simple_expr ctxt) e (core_type ctxt) ct
    | Pexp_open (ovf, lid, e) ->
        pp f "@[<2>let open%s %a in@;%a@]" (override ovf) longident_loc lid
          (expression ctxt) e
    | Pexp_variant (l,Some eo) ->
        pp f "@[<2>`%s@;%a@]" l (simple_expr ctxt) eo
    | Pexp_quote e ->
        pp f "@[<2><<@ %a@ >>@]" (expression ctxt)  e
    | Pexp_escape e ->
        pp f "@[<2>$%a@]" (simple_expr ctxt)  e
    | Pexp_extension e -> extension ctxt f e
    | Pexp_unreachable -> pp f "."
    | _ -> expression1 ctxt f x

and expression1 ctxt f x =
  if x.pexp_attributes <> [] then expression ctxt f x
  else match x.pexp_desc with
    | Pexp_object cs -> pp f "%a" (class_structure ctxt) cs
    | _ -> expression2 ctxt f x
(* used in [Pexp_apply] *)

and expression2 ctxt f x =
  if x.pexp_attributes <> [] then expression ctxt f x
  else match x.pexp_desc with
    | Pexp_field (e, li) ->
        pp f "@[<hov2>%a.%a@]" (simple_expr ctxt) e longident_loc li
    | Pexp_send (e, s) -> pp f "@[<hov2>%a#%s@]" (simple_expr ctxt) e s

    | _ -> simple_expr ctxt f x

and simple_expr ctxt f x =
  if x.pexp_attributes <> [] then expression ctxt f x
  else match x.pexp_desc with
    | Pexp_construct _  when is_simple_construct (view_expr x) ->
        (match view_expr x with
         | `nil -> pp f "[]"
         | `tuple -> pp f "()"
         | `list xs ->
             pp f "@[<hv0>[%a]@]"
               (list (expression (under_semi ctxt)) ~sep:";@;") xs
         | `simple x -> longident f x
         | _ -> assert false)
    | Pexp_ident li ->
        longident_loc f li
    (* (match view_fixity_of_exp x with *)
    (* |`Normal -> longident_loc f li *)
    (* | `Prefix _ | `Infix _ -> pp f "( %a )" longident_loc li) *)
    | Pexp_constant c -> constant f c;
    | Pexp_pack me ->
        pp f "(module@;%a)" (module_expr ctxt) me
    | Pexp_newtype (lid, e) ->
        pp f "fun@;(type@;%s)@;->@;%a" lid (expression ctxt) e
    | Pexp_tuple l ->
        pp f "@[<hov2>(%a)@]" (list (simple_expr ctxt) ~sep:",@;") l
    | Pexp_constraint (e, ct) ->
        pp f "(%a : %a)" (expression ctxt) e (core_type ctxt) ct
    | Pexp_coerce (e, cto1, ct) ->
        pp f "(%a%a :> %a)" (expression ctxt) e
          (option (core_type ctxt) ~first:" : " ~last:" ") cto1 (* no sep hint*)
          (core_type ctxt) ct
    | Pexp_variant (l, None) -> pp f "`%s" l
    | Pexp_record (l, eo) ->
        let longident_x_expression f ( li, e) =
          match e.pexp_desc with
          |  Pexp_ident {txt;_} when li.txt = txt ->
              pp f "@[<hov2>%a@]" longident_loc li
          | _ ->
              pp f "@[<hov2>%a@;=@;%a@]" longident_loc li (simple_expr ctxt) e
        in
        pp f "@[<hv0>@[<hv2>{@;%a%a@]@;}@]"(* "@[<hov2>{%a%a}@]" *)
          (option ~last:" with@;" (simple_expr ctxt)) eo
          (list longident_x_expression ~sep:";@;") l
    | Pexp_array (l) ->
        pp f "@[<0>@[<2>[|%a|]@]@]"
          (list (simple_expr (under_semi ctxt)) ~sep:";") l
    | Pexp_while (e1, e2) ->
        let fmt : (_,_,_) format = "@[<2>while@;%a@;do@;%a@;done@]" in
        pp f fmt (expression ctxt) e1 (expression ctxt) e2
    | Pexp_for (s, e1, e2, df, e3) ->
        let fmt:(_,_,_)format =
          "@[<hv0>@[<hv2>@[<2>for %a =@;%a@;%a%a@;do@]@;%a@]@;done@]" in
        let expression = expression ctxt in
        pp f fmt (pattern ctxt) s expression e1 direction_flag
          df expression e2 expression e3
    | _ ->  paren true (expression ctxt) f x

and attributes ctxt f l =
  List.iter (attribute ctxt f) l

and item_attributes ctxt f l =
  List.iter (item_attribute ctxt f) l

and attribute ctxt f (s, e) =
  pp f "@[<2>[@@%s@ %a]@]" s.txt (payload ctxt) e

and item_attribute ctxt f (s, e) =
  pp f "@[<2>[@@@@%s@ %a]@]" s.txt (payload ctxt) e

and floating_attribute ctxt f (s, e) =
  pp f "@[<2>[@@@@@@%s@ %a]@]" s.txt (payload ctxt) e

and value_description ctxt f x =
  (* note: value_description has an attribute field,
           but they're already printed by the callers this method *)
  pp f "@[<hov2>%a%a@]" (core_type ctxt) x.pval_type
    (fun f x ->
       if x.pval_prim <> []
       then pp f "@ =@ %a" (list constant_string) x.pval_prim
    ) x

and extension ctxt f (s, e) =
  pp f "@[<2>[%%%s@ %a]@]" s.txt (payload ctxt) e

and item_extension ctxt f (s, e) =
  pp f "@[<2>[%%%%%s@ %a]@]" s.txt (payload ctxt) e

and exception_declaration ctxt f ext =
  pp f "@[<hov2>exception@ %a@]" (extension_constructor ctxt) ext

and class_signature ctxt f { pcsig_self = ct; pcsig_fields = l ;_} =
  let class_type_field f x =
    match x.pctf_desc with
    | Pctf_inherit (ct) ->
        pp f "@[<2>inherit@ %a@]%a" (class_type ctxt) ct
          (item_attributes ctxt) x.pctf_attributes
    | Pctf_val (s, mf, vf, ct) ->
        pp f "@[<2>val @ %a%a%s@ :@ %a@]%a"
          mutable_flag mf virtual_flag vf s (core_type ctxt) ct
          (item_attributes ctxt) x.pctf_attributes
    | Pctf_method (s, pf, vf, ct) ->
        pp f "@[<2>method %a %a%s :@;%a@]%a"
          private_flag pf virtual_flag vf s (core_type ctxt) ct
          (item_attributes ctxt) x.pctf_attributes
    | Pctf_constraint (ct1, ct2) ->
        pp f "@[<2>constraint@ %a@ =@ %a@]%a"
          (core_type ctxt) ct1 (core_type ctxt) ct2
          (item_attributes ctxt) x.pctf_attributes
    | Pctf_attribute a -> floating_attribute ctxt f a
    | Pctf_extension e ->
        item_extension ctxt f e;
        item_attributes ctxt f x.pctf_attributes
  in
  pp f "@[<hv0>@[<hv2>object@[<1>%a@]@ %a@]@ end@]"
    (fun f ct -> match ct.ptyp_desc with
       | Ptyp_any -> ()
       | _ -> pp f " (%a)" (core_type ctxt) ct) ct
    (list class_type_field ~sep:"@;") l

(* call [class_signature] called by [class_signature] *)
and class_type ctxt f x =
  match x.pcty_desc with
  | Pcty_signature cs ->
      class_signature ctxt f cs;
      attributes ctxt f x.pcty_attributes
  | Pcty_constr (li, l) ->
      pp f "%a%a%a"
        (fun f l -> match l with
           | [] -> ()
           | _  -> pp f "[%a]@ " (list (core_type ctxt) ~sep:"," ) l) l
        longident_loc li
        (attributes ctxt) x.pcty_attributes
  | Pcty_arrow (l, co, cl) ->
      pp f "@[<2>%a@;->@;%a@]" (* FIXME remove parens later *)
        (type_with_label ctxt) (l,co)
        (class_type ctxt) cl
  | Pcty_extension e ->
      extension ctxt f e;
      attributes ctxt f x.pcty_attributes

(* [class type a = object end] *)
and class_type_declaration_list ctxt f l =
  let class_type_declaration kwd f x =
    let { pci_params=ls; pci_name={ txt; _ }; _ } = x in
    pp f "@[<2>%s %a%a%s@ =@ %a@]%a" kwd
      virtual_flag x.pci_virt
      (class_params_def ctxt) ls txt
      (class_type ctxt) x.pci_expr
      (item_attributes ctxt) x.pci_attributes
  in
  match l with
  | [] -> ()
  | [x] -> class_type_declaration "class type" f x
  | x :: xs ->
      pp f "@[<v>%a@,%a@]"
        (class_type_declaration "class type") x
        (list ~sep:"@," (class_type_declaration "and")) xs

and class_field ctxt f x =
  match x.pcf_desc with
  | Pcf_inherit (ovf, ce, so) ->
      pp f "@[<2>inherit@ %s@ %a%a@]%a" (override ovf)
        (class_expr ctxt) ce
        (fun f so -> match so with
           | None -> ();
           | Some (s) -> pp f "@ as %s" s ) so
        (item_attributes ctxt) x.pcf_attributes
  | Pcf_val (s, mf, Cfk_concrete (ovf, e)) ->
      pp f "@[<2>val%s %a%s =@;%a@]%a" (override ovf)
        mutable_flag mf s.txt
        (expression ctxt) e
        (item_attributes ctxt) x.pcf_attributes
  | Pcf_method (s, pf, Cfk_virtual ct) ->
      pp f "@[<2>method virtual %a %s :@;%a@]%a"
        private_flag pf s.txt
        (core_type ctxt) ct
        (item_attributes ctxt) x.pcf_attributes
  | Pcf_val (s, mf, Cfk_virtual ct) ->
      pp f "@[<2>val virtual %a%s :@ %a@]%a"
        mutable_flag mf s.txt
        (core_type ctxt) ct
        (item_attributes ctxt) x.pcf_attributes
  | Pcf_method (s, pf, Cfk_concrete (ovf, e)) ->
      let bind e =
        binding ctxt f
          {pvb_pat=
             {ppat_desc=Ppat_var s;ppat_loc=Location.none;ppat_attributes=[]};
           pvb_expr=e;
           pvb_attributes=[];
           pvb_loc=Location.none;
          }
      in
      pp f "@[<2>method%s %a%a@]%a"
        (override ovf)
        private_flag pf
        (fun f e -> match e.pexp_desc with
           | Pexp_poly (e, Some ct) ->
               pp f "%s :@;%a=@;%a"
                 s.txt (core_type ctxt) ct (expression ctxt) e
           | Pexp_poly (e,None) -> bind e
           | _ -> bind e) e
        (item_attributes ctxt) x.pcf_attributes
  | Pcf_constraint (ct1, ct2) ->
      pp f "@[<2>constraint %a =@;%a@]%a"
        (core_type ctxt) ct1
        (core_type ctxt) ct2
        (item_attributes ctxt) x.pcf_attributes
  | Pcf_initializer (e) ->
      pp f "@[<2>initializer@ %a@]%a"
        (expression ctxt) e
        (item_attributes ctxt) x.pcf_attributes
  | Pcf_attribute a -> floating_attribute ctxt f a
  | Pcf_extension e ->
      item_extension ctxt f e;
      item_attributes ctxt f x.pcf_attributes

and class_structure ctxt f { pcstr_self = p; pcstr_fields =  l } =
  pp f "@[<hv0>@[<hv2>object%a@;%a@]@;end@]"
    (fun f p -> match p.ppat_desc with
       | Ppat_any -> ()
       | Ppat_constraint _ -> pp f " %a" (pattern ctxt) p
       | _ -> pp f " (%a)" (pattern ctxt) p) p
    (list (class_field ctxt)) l

and class_expr ctxt f x =
  if x.pcl_attributes <> [] then begin
    pp f "((%a)%a)" (class_expr ctxt) {x with pcl_attributes=[]}
      (attributes ctxt) x.pcl_attributes
  end else
    match x.pcl_desc with
    | Pcl_structure (cs) -> class_structure ctxt f cs
    | Pcl_fun (l, eo, p, e) ->
        pp f "fun@ %a@ ->@ %a"
          (label_exp ctxt) (l,eo,p)
          (class_expr ctxt) e
    | Pcl_let (rf, l, ce) ->
        pp f "%a@ in@ %a"
          (bindings ctxt) (Nonstatic, rf,l)
          (class_expr ctxt) ce
    | Pcl_apply (ce, l) ->
        pp f "((%a)@ %a)" (* Cf: #7200 *)
          (class_expr ctxt) ce
          (list (label_x_expression_param ctxt)) l
    | Pcl_constr (li, l) ->
        pp f "%a%a"
          (fun f l-> if l <>[] then
              pp f "[%a]@ "
                (list (core_type ctxt) ~sep:",") l) l
          longident_loc li
    | Pcl_constraint (ce, ct) ->
        pp f "(%a@ :@ %a)"
          (class_expr ctxt) ce
          (class_type ctxt) ct
    | Pcl_extension e -> extension ctxt f e

and module_type ctxt f x =
  if x.pmty_attributes <> [] then begin
    pp f "((%a)%a)" (module_type ctxt) {x with pmty_attributes=[]}
      (attributes ctxt) x.pmty_attributes
  end else
    match x.pmty_desc with
    | Pmty_ident li ->
        pp f "%a" longident_loc li;
    | Pmty_alias li ->
        pp f "(module %a)" longident_loc li;
    | Pmty_signature (s) ->
        pp f "@[<hv0>@[<hv2>sig@ %a@]@ end@]" (* "@[<hov>sig@ %a@ end@]" *)
          (list (signature_item ctxt)) s (* FIXME wrong indentation*)
    | Pmty_functor (_, None, mt2) ->
        pp f "@[<hov2>functor () ->@ %a@]" (module_type ctxt) mt2
    | Pmty_functor (s, Some mt1, mt2) ->
        if s.txt = "_" then
          pp f "@[<hov2>%a@ ->@ %a@]"
            (module_type ctxt) mt1 (module_type ctxt) mt2
        else
          pp f "@[<hov2>functor@ (%s@ :@ %a)@ ->@ %a@]" s.txt
            (module_type ctxt) mt1 (module_type ctxt) mt2
    | Pmty_with (mt, l) ->
        let with_constraint f = function
          | Pwith_type (li, ({ptype_params= ls ;_} as td)) ->
              let ls = List.map fst ls in
              pp f "type@ %a %a =@ %a"
                (list (core_type ctxt) ~sep:"," ~first:"(" ~last:")")
                ls longident_loc li (type_declaration ctxt) td
          | Pwith_module (li, li2) ->
              pp f "module %a =@ %a" longident_loc li longident_loc li2;
          | Pwith_typesubst ({ptype_params=ls;_} as td) ->
              let ls = List.map fst ls in
              pp f "type@ %a %s :=@ %a"
                (list (core_type ctxt) ~sep:"," ~first:"(" ~last:")")
                ls td.ptype_name.txt
                (type_declaration ctxt) td
          | Pwith_modsubst (s, li2) ->
              pp f "module %s :=@ %a" s.txt longident_loc li2 in
        (match l with
         | [] -> pp f "@[<hov2>%a@]" (module_type ctxt) mt
         | _ -> pp f "@[<hov2>(%a@ with@ %a)@]"
                  (module_type ctxt) mt (list with_constraint ~sep:"@ and@ ") l)
    | Pmty_typeof me ->
        pp f "@[<hov2>module@ type@ of@ %a@]" (module_expr ctxt) me
    | Pmty_extension e -> extension ctxt f e

and signature ctxt f x =  list ~sep:"@\n" (signature_item ctxt) f x

and signature_item ctxt f x : unit =
  match x.psig_desc with
  | Psig_type (rf, l) ->
      type_def_list ctxt f (rf, l)
  | Psig_value (sf, vd) ->
      let intro =
        (match sf with Nonstatic -> "" | Static -> "static ") ^
        if vd.pval_prim = [] then "val" else "external" in
      pp f "@[<2>%s@ %a@ :@ %a@]%a" intro
        protect_ident vd.pval_name.txt
        (value_description ctxt) vd
        (item_attributes ctxt) vd.pval_attributes
  | Psig_typext te ->
      type_extension ctxt f te
  | Psig_exception ed ->
      exception_declaration ctxt f ed
  | Psig_class l ->
      let class_description kwd f ({pci_params=ls;pci_name={txt;_};_} as x) =
        pp f "@[<2>%s %a%a%s@;:@;%a@]%a" kwd
          virtual_flag x.pci_virt
          (class_params_def ctxt) ls txt
          (class_type ctxt) x.pci_expr
          (item_attributes ctxt) x.pci_attributes
      in begin
        match l with
        | [] -> ()
        | [x] -> class_description "class" f x
        | x :: xs ->
            pp f "@[<v>%a@,%a@]"
              (class_description "class") x
              (list ~sep:"@," (class_description "and")) xs
      end
  | Psig_module (sf, ({pmd_type={pmty_desc=Pmty_alias alias};_} as pmd)) ->
      pp f "@[<hov>%a module@ %s@ =@ %a@]%a" static_flag sf pmd.pmd_name.txt
        longident_loc alias
        (item_attributes ctxt) pmd.pmd_attributes
  | Psig_module (sf, pmd) ->
      pp f "@[<hov>%a module@ %s@ :@ %a@]%a"
        static_flag sf
        pmd.pmd_name.txt
        (module_type ctxt) pmd.pmd_type
        (item_attributes ctxt) pmd.pmd_attributes
  | Psig_open od ->
      pp f "@[<hov2>open%s@ %a@]%a"
        (override od.popen_override)
        longident_loc od.popen_lid
        (item_attributes ctxt) od.popen_attributes
  | Psig_include incl ->
      pp f "@[<hov2>include@ %a@]%a"
        (module_type ctxt) incl.pincl_mod
        (item_attributes ctxt) incl.pincl_attributes
  | Psig_modtype {pmtd_name=s; pmtd_type=md; pmtd_attributes=attrs} ->
      pp f "@[<hov2>module@ type@ %s%a@]%a"
        s.txt
        (fun f md -> match md with
           | None -> ()
           | Some mt ->
               pp_print_space f () ;
               pp f "@ =@ %a" (module_type ctxt) mt
        ) md
        (item_attributes ctxt) attrs
  | Psig_class_type (l) -> class_type_declaration_list ctxt f l
  | Psig_recmodule (sf, decls) ->
      let rec  string_x_module_type_list f ?(first=true) l =
        match l with
        | [] -> () ;
        | pmd :: tl ->
            if not first then
              pp f "@ @[<hov2>and@ %s:@ %a@]%a" pmd.pmd_name.txt
                (module_type ctxt) pmd.pmd_type
                (item_attributes ctxt) pmd.pmd_attributes
            else
              pp f "@[<hov2>%a module@ rec@ %s:@ %a@]%a"
                static_flag sf
                pmd.pmd_name.txt
                (module_type ctxt) pmd.pmd_type
                (item_attributes ctxt) pmd.pmd_attributes;
            string_x_module_type_list f ~first:false tl
      in
      string_x_module_type_list f decls
  | Psig_attribute a -> floating_attribute ctxt f a
  | Psig_extension(e, a) ->
      item_extension ctxt f e;
      item_attributes ctxt f a

and module_expr ctxt f x =
  if x.pmod_attributes <> [] then
    pp f "((%a)%a)" (module_expr ctxt) {x with pmod_attributes=[]}
      (attributes ctxt) x.pmod_attributes
  else match x.pmod_desc with
    | Pmod_structure (s) ->
        pp f "@[<hv2>struct@;@[<0>%a@]@;<1 -2>end@]"
          (list (structure_item ctxt) ~sep:"@\n") s;
    | Pmod_constraint (me, mt) ->
        pp f "@[<hov2>(%a@ :@ %a)@]"
          (module_expr ctxt) me
          (module_type ctxt) mt
    | Pmod_ident (li) ->
        pp f "%a" longident_loc li;
    | Pmod_functor (_, None, me) ->
        pp f "functor ()@;->@;%a" (module_expr ctxt) me
    | Pmod_functor (s, Some mt, me) ->
        pp f "functor@ (%s@ :@ %a)@;->@;%a"
          s.txt (module_type ctxt) mt (module_expr ctxt) me
    | Pmod_apply (me1, me2) ->
        pp f "(%a)(%a)" (module_expr ctxt) me1 (module_expr ctxt) me2
        (* Cf: #7200 *)
    | Pmod_unpack e ->
        pp f "(val@ %a)" (expression ctxt) e
    | Pmod_extension e -> extension ctxt f e

and structure ctxt f x = list ~sep:"@\n" (structure_item ctxt) f x

and payload ctxt f = function
  | PStr [{pstr_desc = Pstr_eval (e, attrs)}] ->
      pp f "@[<2>%a@]%a"
        (expression ctxt) e
        (item_attributes ctxt) attrs
  | PStr x -> structure ctxt f x
  | PTyp x -> pp f ":"; core_type ctxt f x
  | PSig x -> pp f ":"; signature ctxt f x
  | PPat (x, None) -> pp f "?"; pattern ctxt f x
  | PPat (x, Some e) ->
      pp f "?"; pattern ctxt f x;
      pp f " when "; expression ctxt f e

(* transform [f = fun g h -> ..] to [f g h = ... ] could be improved *)
and binding ctxt f {pvb_pat=p; pvb_expr=x; _} =
  (* .pvb_attributes have already been printed by the caller, #bindings *)
  let rec pp_print_pexp_function f x =
    if x.pexp_attributes <> [] then pp f "=@;%a" (expression ctxt) x
    else match x.pexp_desc with
      | Pexp_fun (label, eo, p, e) ->
          if label=Nolabel then
            pp f "%a@ %a" (simple_pattern ctxt) p pp_print_pexp_function e
          else
            pp f "%a@ %a"
              (label_exp ctxt) (label,eo,p) pp_print_pexp_function e
      | Pexp_newtype (str,e) ->
          pp f "(type@ %s)@ %a" str pp_print_pexp_function e
      | _ -> pp f "=@;%a" (expression ctxt) x
  in
  if x.pexp_attributes <> []
  then pp f "%a@;=@;%a" (pattern ctxt) p (expression ctxt) x
  else match (x.pexp_desc,p.ppat_desc) with
    | ( _ , Ppat_constraint( p ,ty)) -> (* special case for the first*)
        begin match ty.ptyp_desc with
        | Ptyp_poly _ ->
            pp f "%a@;:@;%a@;=@;%a" (simple_pattern ctxt) p
              (core_type ctxt) ty (expression ctxt) x
        | _ ->
            pp f "(%a@;:@;%a)@;=@;%a" (simple_pattern ctxt) p
              (core_type ctxt) ty (expression ctxt) x
        end
    | Pexp_constraint (e,t1),Ppat_var {txt;_} ->
      pp f "%a@;:@ %a@;=@;%a" protect_ident txt
        (core_type ctxt) t1 (expression ctxt) e
    | (_, Ppat_var _) ->
        pp f "%a@ %a" (simple_pattern ctxt) p pp_print_pexp_function x
    | _ ->
        pp f "%a@;=@;%a" (pattern ctxt) p (expression ctxt) x

(* [in] is not printed *)
and bindings ctxt f (sf, rf,l) =
  let binding kwd rf f x =
    pp f "@[<2>%s %a%a%a@]@ %a" kwd static_flag sf rec_flag rf
      (binding ctxt) x (item_attributes ctxt) x.pvb_attributes
  in
  match l with
  | [] -> ()
  | [x] -> binding "let" rf f x
  | x::xs ->
      pp f "@[<v>%a@,%a@]"
        (binding "let" rf) x
        (list ~sep:"@," (binding "and" Nonrecursive)) xs

and structure_item ctxt f x =
  match x.pstr_desc with
  | Pstr_eval (e, attrs) ->
      pp f "@[<hov2>;;%a@]%a"
        (expression ctxt) e
        (item_attributes ctxt) attrs
  | Pstr_type (_, []) -> assert false
  | Pstr_type (rf, l)  -> type_def_list ctxt f (rf, l)
<<<<<<< HEAD
  | Pstr_value (sf, rf, l) -> (* pp f "@[<hov2>let %a%a@]"  rec_flag rf bindings l *)
      pp f "@[<2>%a@]" (bindings ctxt) (sf, rf,l)
=======
  | Pstr_value (rf, l) ->
      (* pp f "@[<hov2>let %a%a@]"  rec_flag rf bindings l *)
      pp f "@[<2>%a@]" (bindings ctxt) (rf,l)
>>>>>>> c545e04e
  | Pstr_typext te -> type_extension ctxt f te
  | Pstr_exception ed -> exception_declaration ctxt f ed
  | Pstr_module (sf, x) ->
      let rec module_helper me =
        match me.pmod_desc with
        | Pmod_functor(s,mt,me') when me.pmod_attributes = [] ->
            if mt = None then pp f "()"
            else Misc.may (pp f "(%s:%a)" s.txt (module_type ctxt)) mt;
            module_helper me'
        | _ -> me
      in
      pp f "@[<hov2>%amodule %s%a@]%a"
        static_flag sf
        x.pmb_name.txt
        (fun f me ->
           let me = module_helper me in
           match me.pmod_desc with
           | Pmod_constraint
               (me',
                ({pmty_desc=(Pmty_ident (_)
                            | Pmty_signature (_));_} as mt))
             when me.pmod_attributes = [] ->
               pp f " :@;%a@;=@;%a@;"
                 (module_type ctxt) mt (module_expr ctxt) me'
           | _ -> pp f " =@ %a" (module_expr ctxt) me
        ) x.pmb_expr
        (item_attributes ctxt) x.pmb_attributes
  | Pstr_open od ->
      pp f "@[<2>open%s@;%a@]%a"
        (override od.popen_override)
        longident_loc od.popen_lid
        (item_attributes ctxt) od.popen_attributes
  | Pstr_modtype {pmtd_name=s; pmtd_type=md; pmtd_attributes=attrs} ->
      pp f "@[<hov2>module@ type@ %s%a@]%a"
        s.txt
        (fun f md -> match md with
           | None -> ()
           | Some mt ->
               pp_print_space f () ;
               pp f "@ =@ %a" (module_type ctxt) mt
        ) md
        (item_attributes ctxt) attrs
  | Pstr_class l ->
      let extract_class_args cl =
        let rec loop acc cl =
          match cl.pcl_desc with
          | Pcl_fun (l, eo, p, cl') when cl.pcl_attributes = [] ->
              loop ((l,eo,p) :: acc) cl'
          | _ -> List.rev acc, cl
        in
        let args, cl = loop [] cl in
        let constr, cl =
          match cl.pcl_desc with
          | Pcl_constraint (cl', ct) when cl.pcl_attributes = [] ->
              Some ct, cl'
          | _ -> None, cl
        in
        args, constr, cl
      in
      let class_constraint f ct = pp f ": @[%a@] " (class_type ctxt) ct in
      let class_declaration kwd f
          ({pci_params=ls; pci_name={txt;_}; _} as x) =
        let args, constr, cl = extract_class_args x.pci_expr in
        pp f "@[<2>%s %a%a%s %a%a=@;%a@]%a" kwd
          virtual_flag x.pci_virt
          (class_params_def ctxt) ls txt
          (list (label_exp ctxt)) args
          (option class_constraint) constr
          (class_expr ctxt) cl
          (item_attributes ctxt) x.pci_attributes
      in begin
        match l with
        | [] -> ()
        | [x] -> class_declaration "class" f x
        | x :: xs ->
            pp f "@[<v>%a@,%a@]"
              (class_declaration "class") x
              (list ~sep:"@," (class_declaration "and")) xs
      end
  | Pstr_class_type l -> class_type_declaration_list ctxt f l
  | Pstr_primitive vd ->
      pp f "@[<hov2>external@ %a@ :@ %a@]%a"
        protect_ident vd.pval_name.txt
        (value_description ctxt) vd
        (item_attributes ctxt) vd.pval_attributes
  | Pstr_include incl ->
      pp f "@[<hov2>include@ %a@]%a"
        (module_expr ctxt) incl.pincl_mod
        (item_attributes ctxt) incl.pincl_attributes
  | Pstr_recmodule (sf, decls) -> (* 3.07 *)
      let aux f = function
        | ({pmb_expr={pmod_desc=Pmod_constraint (expr, typ)}} as pmb) ->
            pp f "@[<hov2>@ and@ %s:%a@ =@ %a@]%a" pmb.pmb_name.txt
              (module_type ctxt) typ
              (module_expr ctxt) expr
              (item_attributes ctxt) pmb.pmb_attributes
        | _ -> assert false
      in
      begin match decls with
      | ({pmb_expr={pmod_desc=Pmod_constraint (expr, typ)}} as pmb) :: l2 ->
          pp f "@[<hv>@[<hov2>%a module@ rec@ %s:%a@ =@ %a@]%a@ %a@]"
            static_flag sf
            pmb.pmb_name.txt
            (module_type ctxt) typ
            (module_expr ctxt) expr
            (item_attributes ctxt) pmb.pmb_attributes
            (fun f l2 -> List.iter (aux f) l2) l2
      | _ -> assert false
      end
  | Pstr_attribute a -> floating_attribute ctxt f a
  | Pstr_extension(e, a) ->
      item_extension ctxt f e;
      item_attributes ctxt f a

and type_param ctxt f (ct, a) =
  pp f "%s%a" (type_variance a) (core_type ctxt) ct

and type_params ctxt f = function
  | [] -> ()
  | l -> pp f "%a " (list (type_param ctxt) ~first:"(" ~last:")" ~sep:",") l

and type_def_list ctxt f (rf, l) =
  let type_decl kwd rf f x =
    let eq =
      if (x.ptype_kind = Ptype_abstract)
         && (x.ptype_manifest = None) then ""
      else " ="
    in
    pp f "@[<2>%s %a%a%s%s%a@]%a" kwd
      nonrec_flag rf
      (type_params ctxt) x.ptype_params
      x.ptype_name.txt eq
      (type_declaration ctxt) x
      (item_attributes ctxt) x.ptype_attributes
  in
  match l with
  | [] -> assert false
  | [x] -> type_decl "type" rf f x
  | x :: xs -> pp f "@[<v>%a@,%a@]"
                 (type_decl "type" rf) x
                 (list ~sep:"@," (type_decl "and" Recursive)) xs

and record_declaration ctxt f lbls =
  let type_record_field f pld =
    pp f "@[<2>%a%s:@;%a@;%a@]"
      mutable_flag pld.pld_mutable
      pld.pld_name.txt
      (core_type ctxt) pld.pld_type
      (attributes ctxt) pld.pld_attributes
  in
  pp f "{@\n%a}"
    (list type_record_field ~sep:";@\n" )  lbls

and type_declaration ctxt f x =
  (* type_declaration has an attribute field,
     but it's been printed by the caller of this method *)
  let priv f =
    match x.ptype_private with
    | Public -> ()
    | Private -> pp f "@;private"
  in
  let manifest f =
    match x.ptype_manifest with
    | None -> ()
    | Some y ->
        if x.ptype_kind = Ptype_abstract then
          pp f "%t@;%a" priv (core_type ctxt) y
        else
          pp f "@;%a" (core_type ctxt) y
  in
  let constructor_declaration f pcd =
    pp f "|@;";
    constructor_declaration ctxt f
      (pcd.pcd_name.txt, pcd.pcd_args, pcd.pcd_res, pcd.pcd_attributes)
  in
  let repr f =
    let intro f =
      if x.ptype_manifest = None then ()
      else pp f "@;="
    in
    match x.ptype_kind with
    | Ptype_variant xs ->
        pp f "%t%t@\n%a" intro priv
          (list ~sep:"@\n" constructor_declaration) xs
    | Ptype_abstract -> ()
    | Ptype_record l ->
        pp f "%t%t@;%a" intro priv (record_declaration ctxt) l
    | Ptype_open -> pp f "%t%t@;.." intro priv
  in
  let constraints f =
    List.iter
      (fun (ct1,ct2,_) ->
         pp f "@[<hov2>@ constraint@ %a@ =@ %a@]"
           (core_type ctxt) ct1 (core_type ctxt) ct2)
      x.ptype_cstrs
  in
  pp f "%t%t%t" manifest repr constraints

and type_extension ctxt f x =
  let extension_constructor f x =
    pp f "@\n|@;%a" (extension_constructor ctxt) x
  in
  pp f "@[<2>type %a%a += %a@ %a@]%a"
    (fun f -> function
       | [] -> ()
       | l ->
           pp f "%a@;" (list (type_param ctxt) ~first:"(" ~last:")" ~sep:",") l)
    x.ptyext_params
    longident_loc x.ptyext_path
    private_flag x.ptyext_private (* Cf: #7200 *)
    (list ~sep:"" extension_constructor)
    x.ptyext_constructors
    (item_attributes ctxt) x.ptyext_attributes

and constructor_declaration ctxt f (name, args, res, attrs) =
  let name =
    match name with
    | "::" -> "(::)"
    | s -> s in
  match res with
  | None ->
      pp f "%s%a@;%a" name
        (fun f -> function
           | Pcstr_tuple [] -> ()
           | Pcstr_tuple l ->
             pp f "@;of@;%a" (list (core_type1 ctxt) ~sep:"@;*@;") l
           | Pcstr_record l -> pp f "@;of@;%a" (record_declaration ctxt) l
        ) args
        (attributes ctxt) attrs
  | Some r ->
      pp f "%s:@;%a@;%a" name
        (fun f -> function
           | Pcstr_tuple [] -> core_type1 ctxt f r
           | Pcstr_tuple l -> pp f "%a@;->@;%a"
                                (list (core_type1 ctxt) ~sep:"*@;") l
                                (core_type1 ctxt) r
           | Pcstr_record l ->
               pp f "%a@;->@;%a" (record_declaration ctxt) l (core_type1 ctxt) r
        )
        args
        (attributes ctxt) attrs

and extension_constructor ctxt f x =
  (* Cf: #7200 *)
  match x.pext_kind with
  | Pext_decl(l, r) ->
      constructor_declaration ctxt f (x.pext_name.txt, l, r, x.pext_attributes)
  | Pext_rebind li ->
      pp f "%s%a@;=@;%a" x.pext_name.txt
        (attributes ctxt) x.pext_attributes
        longident_loc li

and case_list ctxt f l : unit =
  let aux f {pc_lhs; pc_guard; pc_rhs} =
    pp f "@;| @[<2>%a%a@;->@;%a@]"
      (pattern ctxt) pc_lhs (option (expression ctxt) ~first:"@;when@;")
      pc_guard (expression (under_pipe ctxt)) pc_rhs
  in
  list aux f l ~sep:""

and label_x_expression_param ctxt f (l,e) =
  let simple_name = match e.pexp_desc with
    | Pexp_ident {txt=Lident l;_} -> Some l
    | _ -> None
  in match l with
  | Nolabel  -> expression2 ctxt f e (* level 2*)
  | Optional str ->
      if Some str = simple_name then
        pp f "?%s" str
      else
        pp f "?%s:%a" str (simple_expr ctxt) e
  | Labelled lbl ->
      if Some lbl = simple_name then
        pp f "~%s" lbl
      else
        pp f "~%s:%a" lbl (simple_expr ctxt) e

and directive_argument f x =
  match x with
  | Pdir_none -> ()
  | Pdir_string (s) -> pp f "@ %S" s
  | Pdir_int (n, None) -> pp f "@ %s" n
  | Pdir_int (n, Some m) -> pp f "@ %s%c" n m
  | Pdir_ident (li) -> pp f "@ %a" longident li
  | Pdir_bool (b) -> pp f "@ %s" (string_of_bool b)

let toplevel_phrase f x =
  match x with
  | Ptop_def (s) ->pp f "@[<hov0>%a@]"  (list (structure_item reset_ctxt)) s
   (* pp_open_hvbox f 0; *)
   (* pp_print_list structure_item f s ; *)
   (* pp_close_box f (); *)
  | Ptop_dir (s, da) ->
   pp f "@[<hov2>#%s@ %a@]" s directive_argument da
   (* pp f "@[<hov2>#%s@ %a@]" s directive_argument da *)

let expression f x =
  pp f "@[%a@]" (expression reset_ctxt) x

let string_of_expression x =
  ignore (flush_str_formatter ()) ;
  let f = str_formatter in
  expression f x;
  flush_str_formatter ()

let string_of_structure x =
  ignore (flush_str_formatter ());
  let f = str_formatter in
  structure reset_ctxt f x;
  flush_str_formatter ()

let top_phrase f x =
  pp_print_newline f ();
  toplevel_phrase f x;
  pp f ";;";
  pp_print_newline f ()

let core_type = core_type reset_ctxt
let pattern = pattern reset_ctxt
let signature = signature reset_ctxt
let structure = structure reset_ctxt<|MERGE_RESOLUTION|>--- conflicted
+++ resolved
@@ -1136,14 +1136,9 @@
         (item_attributes ctxt) attrs
   | Pstr_type (_, []) -> assert false
   | Pstr_type (rf, l)  -> type_def_list ctxt f (rf, l)
-<<<<<<< HEAD
-  | Pstr_value (sf, rf, l) -> (* pp f "@[<hov2>let %a%a@]"  rec_flag rf bindings l *)
+  | Pstr_value (sf, rf, l) ->
+      (* pp f "@[<hov2>let %a%a@]"  rec_flag rf bindings l *)
       pp f "@[<2>%a@]" (bindings ctxt) (sf, rf,l)
-=======
-  | Pstr_value (rf, l) ->
-      (* pp f "@[<hov2>let %a%a@]"  rec_flag rf bindings l *)
-      pp f "@[<2>%a@]" (bindings ctxt) (rf,l)
->>>>>>> c545e04e
   | Pstr_typext te -> type_extension ctxt f te
   | Pstr_exception ed -> exception_declaration ctxt f ed
   | Pstr_module (sf, x) ->
